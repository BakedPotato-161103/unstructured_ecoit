<<<<<<< HEAD
## 0.16.10-dev0

### Enhancements

- **Enhance quote standardization tests with additional Unicode scenarios

=======
## 0.16.10

### Enhancements

>>>>>>> 59e6cff6
### Features

### Fixes

<<<<<<< HEAD
=======
- **Fix original file doctype detection** from cct converted file paths for metrics calculation.

>>>>>>> 59e6cff6
## 0.16.9

### Enhancements

### Features

### Fixes

- **Fix NLTK Download** to not download from unstructured S3 Bucket

## 0.16.8

### Enhancements
- **Metrics: Weighted table average is optional**

### Features

### Fixes

## 0.16.7

### Enhancements
- **Add image_alt_mode to partition_html** Adds an `image_alt_mode` parameter to `partition_html()` to control how alt text is extracted from images in HTML documents for `html_parser_version=v2` . The parameter can be set to `to_text` to extract alt text as text from `<img>` html tags

### Features

### Fixes


## 0.16.6

### Enhancements
- **Every `<table>` tag is considered to be ontology.Table** Added special handling for tables in HTML partitioning (`html_parser_version=v2`. This change is made to improve the accuracy of table extraction from HTML documents.
- **Every HTML has default ontology class assigned** When parsing HTML with `html_parser_version=v2` to ontology each defined HTML in the Ontology has assigned default ontology class. This way it is possible to assign ontology class instead of UncategorizedText when the HTML tag is predicted correctly without class assigned class
- **Use (number of actual table) weighted average for table metrics** In evaluating table metrics the mean aggregation now uses the actual number of tables in a document to weight the metric scores

### Features

### Fixes
- **ElementMetadata consolidation** Now `text_as_html` metadata is combined across all elements in CompositeElement when chunking HTML output

## 0.16.5

### Enhancements

### Features

### Fixes
- **Fixes parsing HTML v2 parser** Now max recursion limit is set and value is correctly extracted from ontology element


## 0.16.4

### Enhancements

* **`value` attribute in `<input/>` element is parsed to `OntologyElement.text` in ontology**
* **`id` and `class` attributes removed from Table subtags in HTML partitioning**
* **cleaned `to_html` and newly introduced `to_text` in `OntologyElement`**
* **Elements created from V2 HTML are less granular** Added merging of adjacent text elements and inline html tags in the HTML partitioner to reduce the number of elements created from V2 HTML.

### Features

* **Add support for link extraction in pdf hi_res strategy.** The `partition_pdf()` function now supports link extraction when using the `hi_res` strategy, allowing users to extract hyperlinks from PDF documents more effectively.

### Fixes


## 0.16.3

### Enhancements

### Features

### Fixes

* **V2 elements without first parent ID can be parsed**
* **Fix missing elements when layout element parsed in V2 ontology**
* updated **unstructured-inference** to be **0.8.1** in requirements/extra-pdf-image.in


## 0.16.2

### Enhancements

### Features

* **Whitespace-invariant CCT distance metric.** CCT Levenshtein distance for strings is by default computed with standardized whitespaces.

### Fixes

* **Fixed retry config settings for partition_via_api function** If the SDK's default retry config is not set the retry config getter function does not fail anymore.

## 0.16.1

### Enhancements

* **Bump `unstructured-inference` to 0.7.39** and upgrade other dependencies
* **Round coordinates** Round coordinates when computing bounding box overlaps in `pdfminer_processing.py` to nearest machine precision. This can help reduce underterministic behavior from machine precision that affects which bounding boxes to combine.
* **Request retry parameters in `partition_via_api` function.** Expose retry-mechanism related parameters in the `partition_via_api` function to allow users to configure the retry behavior of the API requests.

### Features

* **Parsing HTML to Unstructured Elements and back**

### Fixes

* **Remove unsupported chipper model**
* **Rewrite of `partition.email` module and tests.** Use modern Python stdlib `email` module interface to parse email messages and attachments. This change shortens and simplifies the code, and makes it more robust and maintainable. Several historical problems were remedied in the process.
* **Minify text_as_html from DOCX.** Previously `.metadata.text_as_html` for DOCX tables was "bloated" with whitespace and noise elements introduced by `tabulate` that produced over-chunking and lower "semantic density" of elements. Reduce HTML to minimum character count while preserving all text.
* **Fall back to filename extension-based file-type detection for unidentified OLE files.** Resolves a problem where a DOC file that could not be detected as such by `filetype` was incorrectly identified as a MSG file.
* **Minify text_as_html from XLSX.** Previously `.metadata.text_as_html` for DOCX tables was "bloated" with whitespace and noise elements introduced by `pandas` that produced over-chunking and lower "semantic density" of elements. Reduce HTML to minimum character count while preserving all text.
* **Minify text_as_html from CSV.** Previously `.metadata.text_as_html` for CSV tables was "bloated" with whitespace and noise elements introduced by `pandas` that produced over-chunking and lower "semantic density" of elements. Reduce HTML to minimum character count while preserving all text.
* **Minify text_as_html from PPTX.** Previously `.metadata.text_as_html` for PPTX tables was "bloated" with whitespace and noise elements introduced by `tabulate` that produced over-chunking and lower "semantic density" of elements. Reduce HTML to minimum character count while preserving all text and structure.

## 0.16.0

### Enhancements

* **Remove ingest implementation.** The deprecated ingest functionality has been removed, as it is now maintained in the separate [unstructured-ingest](https://github.com/Unstructured-IO/unstructured-ingest) repository.
  * Replace extras in `requirements/ingest` directory with a new `ingest.txt` extra for installing the `unstructured-ingest` library.
  * Remove the `unstructured.ingest` submodule.
  * Delete all shell scripts previously used for destination ingest tests.

### Features

### Fixes

* **Add language parameter to `OCRAgentGoogleVision`.**  Introduces an optional language parameter in the `OCRAgentGoogleVision` constructor to serve as a language hint for `document_text_detection`. This ensures compatibility with the OCRAgent's `get_instance` method and resolves errors when parsing PDFs with Google Cloud Vision as the OCR agent.

## 0.15.14

### Enhancements

### Features

* **Add (but do not install) a new post-partitioning decorator to handle metadata added for all file-types, like `.filename`, `.filetype` and `.languages`.** This will be installed in a closely following PR to replace the four currently being used for this purpose.

### Fixes

* **Update Python SDK usage in `partition_via_api`.** Make a minor syntax change to ensure forward compatibility with the upcoming 0.26.0 Python SDK.
* **Remove "unused" `date_from_file_object` parameter.** As part of simplifying partitioning parameter set, remove `date_from_file_object` parameter. A file object does not have a last-modified date attribute so can never give a useful value. When a file-object is used as the document source (such as in Unstructured API) the last-modified date must come from the `metadata_last_modified` argument.
* **Fix occasional `KeyError` when mapping parent ids to hash ids.** Occasionally the input elements into `assign_and_map_hash_ids` can contain duplicated element instances, which lead to error when mapping parent id.
* **Allow empty text files.** Fixes an issue where text files with only white space would fail to be partitioned.
* **Remove double-decoration for CSV, DOC, ODT partitioners.** Refactor these partitioners to use the new `@apply_metadata()` decorator and only decorate the principal partitioner (CSV and DOCX in this case); remove decoration from delegating partitioners.
* **Remove double-decoration for PPTX, TSV, XLSX, and XML partitioners.** Refactor these partitioners to use the new `@apply_metadata()` decorator and only decorate the principal partitioner; remove decoration from delegating partitioners.
* **Remove double-decoration for HTML, EPUB, MD, ORG, RST, and RTF partitioners.** Refactor these partitioners to use the new `@apply_metadata()` decorator and only decorate the principal partitioner (HTML in this case); remove decoration from delegating partitioners.
* **Remove obsolete min_partition/max_partition args from TXT and EML.** The legacy `min_partition` and `max_partition` parameters were an initial rough implementation of chunking but now interfere with chunking and are unused. Remove those parameters from `partition_text()` and `partition_email()`.
* **Remove double-decoration on EML and MSG.** Refactor these partitioners to rely on the new `@apply_metadata()` decorator operating on partitioners they delegate to (TXT, HTML, and all others for attachments) and remove direct decoration from EML and MSG.
* **Remove double-decoration for PPT.** Remove decorators from the delegating PPT partitioner.
* **Quick-fix CI error in auto test-filetype.** Better fix to follow shortly.

## 0.15.13

### BREAKING CHANGES

* **Remove dead experimental code.** Unused code in `file_utils.experimental` and `file_utils.metadata` was removed. These functions were never published in the documentation, but if a client dug these out and used them this removal could break client code.

### Enhancements

* **Improve `pdfminer` image cleanup process**. Optimized the removal of duplicated pdfminer images by performing the cleanup before merging elements, rather than after. This improvement reduces execution time and enhances overall processing speed of PDF documents.

### Features

### Fixes

* **Fixes high memory overhead for intersection area computation** Using `numpy.float32` for coordinates and remove intermediate variables to reduce memory usage when computing intersection areas
* **Fixes the `arm64` image build** `arm64` builds are now fixed and will be available against starting with the `0.15.13` release.

## 0.15.12

### Enhancements

* **Improve `pdfminer` element processing** Implemented splitting of `pdfminer` elements (groups of text chunks) into smaller bounding boxes (text lines). This prevents loss of information from the object detection model and facilitates more effective removal of duplicated `pdfminer` text.

### Features

### Fixes

* **Fixed table accuracy metric** Table accuracy was incorrectly using column content difference in calculating row accuracy.

## 0.15.11

### Enhancements

* **Add deprecation warning to embed code**
* **Remove ingest console script**

## 0.15.10

### Enhancements

* **Enhance `pdfminer` element cleanup** Expand removal of `pdfminer` elements to include those inside all `non-pdfminer` elements, not just `tables`.
* **Modified analysis drawing tools to dump to files and draw from dumps** If the parameter `analysis` of the `partition_pdf` function is set to `True`, the layout for Object Detection, Pdfminer Extraction, OCR and final layouts will be dumped as json files. The drawers now accept dict (dump) objects instead of internal classes instances.
* **Vectorize pdfminer elements deduplication computation**. Use `numpy` operations to compute IOU and sub-region membership instead of using simply loop. This improves the speed of deduplicating elements for pages with a lot of elements.

### Features

### Fixes

## 0.15.9

### Enhancements

### Features

* **Add support for encoding parameter in partition_csv**

### Fixes

* **Check storage contents for OLE file type detection** Updates `detect_filetype` to check the content of OLE files to more reliable differentiate DOC, PPT, XLS, and MSG files. As part of this, the `"msg"` extra was removed because the `python-oxmsg` package is now a base dependency.
* **Fix disk space leaks and Windows errors when accessing file.name on a NamedTemporaryFile** Uses of `NamedTemporaryFile(..., delete=False)` and/or uses of `file.name` of NamedTemporaryFiles have been replaced with TemporaryFileDirectory to avoid a known issue: https://docs.python.org/3/library/tempfile.html#tempfile.NamedTemporaryFile

## 0.15.8

### Enhancements

* **Bump unstructured.paddleocr to 2.8.1.0.**

### Features

* **Add MixedbreadAI embedder** Adds MixedbreadAI embeddings to support embedding via Mixedbread AI.

### Fixes

* **Replace `pillow-heif` with `pi-heif`**. Replaces `pillow-heif` with `pi-heif` due to more permissive licensing on the wheel for `pi-heif`.
* **Minify text_as_html from DOCX.** Previously `.metadata.text_as_html` for DOCX tables was "bloated" with whitespace and noise elements introduced by `tabulate` that produced over-chunking and lower "semantic density" of elements. Reduce HTML to minimum character count without preserving all text.
* **Fall back to filename extension-based file-type detection for unidentified OLE files.** Resolves a problem where a DOC file that could not be detected as such by `filetype` was incorrectly identified as a MSG file.

## 0.15.7

### Enhancements

### Features

### Fixes

* **Fix NLTK data download path to prevent nested directories**. Resolved an issue where a nested "nltk_data" directory was created within the parent "nltk_data" directory when it already existed. This fix prevents errors in checking for existing downloads and loading models from NLTK data.

## 0.15.6

### Enhancements

### Features

### Fixes

* **Bump to NLTK 3.9.x** Bumps to the latest `nltk` version to resolve CVE.
* **Update CI for `ingest-test-fixture-update-pr` to resolve NLTK model download errors.**
* **Synchronized text and html on `TableChunk` splits.** When a `Table` element is divided during chunking to fit the chunking window, `TableChunk.text` corresponds exactly with the table text in `TableChunk.metadata.text_as_html`, `.text_as_html` is always parseable HTML, and the table is split on even row boundaries whenever possible.

## 0.15.5

### Enhancements

### Features

### Fixes

* **Revert to using `unstructured.pytesseract` fork**. Due to the unavailability of some recent release versions of `pytesseract` on PyPI, the project now uses the `unstructured.pytesseract` fork to ensure stability and continued support.
* **Bump `libreoffice` verson in image.** Bumps the `libreoffice` version to `25.2.5.2` to address CVEs.
* **Downgrade NLTK dependency version for compatibility**. Due to the unavailability of `nltk==3.8.2` on PyPI, the NLTK dependency has been downgraded to `<3.8.2`. This change ensures continued functionality and compatibility.

## 0.15.4

### Enhancements

### Features

### Fixes

* **Resolve an installation error with `pytesseract>=0.3.12` that occurred during `pip install unstructured[pdf]==0.15.3`.**

## 0.15.3

### Enhancements

### Features

### Fixes

* **Remove the custom index URL from `extra-paddleocr.in` to resolve the error in the `setup.py` configuration.**

## 0.15.2

### Enhancements

* **Improve directory handling when extracting image blocks**. The `figures` directory is no longer created when the `extract_image_block_to_payload` parameter is set to `True`.

### Features

* **Added per-class Object Detection metrics in the evaluation**. The metrics include average precision, precision, recall, and f1-score for each class in the dataset.

### Fixes

* **Updates NLTK data file for compatibility with `nltk>=3.8.2`**. The NLTK data file now container `punkt_tab`, making it possible to upgrade to `nltk>=3.8.2`. The `nltk==3.8.2` patches CVE-2024-39705.
* **Renames Astra to Astra DB** Conforms with DataStax internal naming conventions.
* **Accommodate single-column CSV files.** Resolves a limitation of `partition_csv()` where delimiter detection would fail on a single-column CSV file (which naturally has no delimeters).
* **Accommodate `image/jpg` in PPTX as alias for `image/jpeg`.** Resolves problem partitioning PPTX files having an invalid `image/jpg` (should be `image/jpeg`) MIME-type in the `[Content_Types].xml` member of the PPTX Zip archive.
* **Fixes an issue in Object Detection metrics** The issue was in preprocessing/validating the ground truth and predicted data for object detection metrics.
* **Removes dependency on unstructured.pytesseract** Unstructured forked pytesseract while waiting for code to be upstreamed. Now that the new version has been released, this fork can be removed.

## 0.15.1

### Enhancements

* **Improve `pdfminer` embedded `image` extraction to exclude text elements and produce more accurate bounding boxes.** This results in cleaner, more precise element extraction in `pdf` partitioning.

### Features

* **Update partition_eml and partition_msg to capture cc, bcc, and message_id fields** Cc, bcc, and message_id information is captured in element metadata for both msg and email partitioning and `Recipient` elements are generated for cc and bcc when `include_headers=True` for email partitioning.
* **Mark ingest as deprecated** Begin sunset of ingest code in this repo as it's been moved to a dedicated repo.
* **Add `pdf_hi_res_max_pages` argument for partitioning, which allows rejecting PDF files that exceed this page number limit, when the `high_res` strategy is chosen.** By default, it will allow parsing PDF files with an unlimited number of pages.

### Fixes

* **Update `HuggingFaceEmbeddingEncoder` to use `HuggingFaceEmbeddings` from `langchain_huggingface` package instead of the deprecated version from `langchain-community`.** This resolves the deprecation warning and ensures compatibility with future versions of langchain.
* **Update `OpenAIEmbeddingEncoder` to use `OpenAIEmbeddings` from `langchain-openai` package instead of the deprecated version from `langchain-community`.** This resolves the deprecation warning and ensures compatibility with future versions of langchain.
* **Update import of Pinecone exception** Adds compatibility for pinecone-client>=5.0.0
* **File-type detection catches non-existent file-path.** `detect_filetype()` no longer silently falls back to detecting a file-type based on the extension when no file exists at the path provided. Instead `FileNotFoundError` is raised. This provides consistent user notification of a mis-typed path rather than an unpredictable exception from a file-type specific partitioner when the file cannot be opened.
* **EML files specified as a file-path are detected correctly.** Resolved a bug where an EML file submitted to `partition()` as a file-path was identified as TXT and partitioned using `partition_text()`. EML files specified by path are now identified and processed correctly, including processing any attachments.
* **A DOCX, PPTX, or XLSX file specified by path and ambiguously identified as MIME-type "application/octet-stream" is identified correctly.** Resolves a shortcoming where a file specified by path immediately fell back to filename-extension based identification when misidentified as "application/octet-stream", either by asserted content type or a mis-guess by libmagic. An MS Office file misidentified in this way is now correctly identified regardless of its filename and whether it is specified by path or file-like object.
* **Textual content retrieved from a URL with gzip transport compression now partitions correctly.** Resolves a bug where a textual file-type (such as Markdown) retrieved by passing a URL to `partition()` would raise when `gzip` compression was used for transport by the server.
* **A DOCX, PPTX, or XLSX content-type asserted on partition is confirmed or fixed.** Resolves a bug where calling `partition()` with a swapped MS-Office `content_type` would cause the file-type to be misidentified. A DOCX, PPTX, or XLSX MIME-type received by `partition()` is now checked for accuracy and corrected if the file is for a different MS-Office 2007+ type.
* **DOC, PPT, XLS, and MSG files are now auto-detected correctly.** Resolves a bug where DOC, PPT, and XLS files were auto-detected as MSG files under certain circumstances.

## 0.15.0

### Enhancements

* **Improve text clearing process in email partitioning.** Updated the email partitioner to remove both `=\n` and `=\r\n` characters during the clearing process. Previously, only `=\n` characters were removed.
* **Bump unstructured.paddleocr to 2.8.0.1.**
* **Refine HTML parser to accommodate block element nested in phrasing.** HTML parser no longer raises on a block element (e.g. `<p>`, `<div>`) nested inside a phrasing element (e.g. `<strong>` or `<cite>`). Instead it breaks the phrasing run (and therefore element) at the block-item start and begins a new phrasing run after the block-item. This is consistent with how the browser determines element boundaries in this situation.
* **Install rewritten HTML parser to fix 12 existing bugs and provide headroom for refinement and growth.** A rewritten HTML parser resolves a collection of outstanding bugs with HTML partitioning and provides a firm foundation for further elaborating that important partitioner.
* **CI check for dependency licenses** Adds a CI check to ensure dependencies are appropriately licensed.

### Features

* **Add support for specifying OCR language to `partition_pdf()`.** Extend language specification capability to `PaddleOCR` in addition to `TesseractOCR`. Users can now specify OCR languages for both OCR engines when using `partition_pdf()`.
* **Add AstraDB source connector** Adds support for ingesting documents from AstraDB.

### Fixes

* **Remedy error on Windows when `nltk` binaries are downloaded.** Work around a quirk in the Windows implementation of `tempfile.NamedTemporaryFile` where accessing the temporary file by name raises `PermissionError`.
* **Move Astra embedded_dimension to write config**

## 0.14.10

### Enhancements

* **Update unstructured-client dependency** Change unstructured-client dependency pin back to greater than min version and updated tests that were failing given the update.
* **`.doc` files are now supported in the `arm64` image.**. `libreoffice24` is added to the `arm64` image, meaning `.doc` files are now supported. We have follow on work planned to investigate adding `.ppt` support for `arm64` as well.
* **Add table detection metrics: recall, precision and f1.**
* **Remove unused _with_spans metrics.**

### Features

**Add Object Detection Metrics to CI** Add object detection metrics (average precision, precision, recall and f1-score) implementations.

### Fixes

* **Fix counting false negatives and false positives in table structure evaluation.**
* **Fix Slack CI test** Change channel that Slack test is pointing to because previous test bot expired
* **Remove NLTK download** Removes `nltk.download` in favor of downloading from an S3 bucket we host to mitigate CVE-2024-39705

## 0.14.9

### Enhancements

* **Added visualization and OD model result dump for PDF** In PDF `hi_res` strategy the `analysis` parameter can be used to visualize the result of the OD model and dump the result to a file. Additionally, the visualization of bounding boxes of each layout source is rendered and saved for each page.
* **`partition_docx()` distinguishes "file not found" from "not a ZIP archive" error.** `partition_docx()` now provides different error messages for "file not found" and "file is not a ZIP archive (and therefore not a DOCX file)". This aids diagnosis since these two conditions generally point in different directions as to the cause and fix.

### Features

### Fixes

* **Fix a bug where multiple `soffice` processes could be attempted** Add a wait mechanism in `convert_office_doc` so that the function first checks if another `soffice` is running already: if yes wait till the other process finishes or till the wait timeout before spawning a subprocess to run `soffice`
* **`partition()` now forwards `strategy` arg to `partition_docx()`, `partition_pptx()`, and their brokering partitioners for DOC, ODT, and PPT formats.** A `strategy` argument passed to `partition()` (or the default value "auto" assigned by `partition()`) is now forwarded to `partition_docx()`, `partition_pptx()`, and their brokering partitioners when those filetypes are detected.

## 0.14.8

### Enhancements

* **Move arm64 image to wolfi-base** The `arm64` image now runs on `wolfi-base`. The `arm64` build for `wolfi-base` does not yet include `libreoffce`, and so `arm64` does not currently support processing `.doc`, `.ppt`, or `.xls` file. If you need to process those files on `arm64`, use the legacy `rockylinux` image.

### Features

### Fixes

* **Bump unstructured-inference==0.7.36** Fix `ValueError` when converting cells to html.
* **`partition()` now forwards `strategy` arg to `partition_docx()`, `partition_ppt()`, and `partition_pptx()`.** A `strategy` argument passed to `partition()` (or the default value "auto" assigned by `partition()`) is now forwarded to `partition_docx()`, `partition_ppt()`, and `partition_pptx()` when those filetypes are detected.
* **Fix missing sensitive field markers** for embedders

## 0.14.7

### Enhancements

* **Pull from `wolfi-base` image.** The amd64 image now pulls from the `unstructured` `wolfi-base` image to avoid duplication of dependency setup steps.
* **Fix windows temp file.** Make the creation of a temp file in unstructured/partition/pdf_image/ocr.py windows compatible.

### Features

* **Expose conversion functions for tables** Adds public functions to convert tables from HTML to the Deckerd format and back
* **Adds Kafka Source and Destination** New source and destination connector added to all CLI ingest commands to support reading from and writing to Kafka streams. Also supports Confluent Kafka.

### Fixes

* **Fix an error publishing docker images.** Update user in docker-smoke-test to reflect changes made by the amd64 image pull from the "unstructured" "wolfi-base" image.
* **Fix a IndexError when partitioning a pdf with values for both `extract_image_block_types` and `starting_page_number`.

## 0.14.6

### Enhancements

* **Bump unstructured-inference==0.7.35** Fix syntax for generated HTML tables.

### Features

* **tqdm ingest support** add optional flag to ingest flow to print out progress bar of each step in the process.

### Fixes

* **Remove deprecated `overwrite_schema` kwarg from Delta Table connector.** The `overwrite_schema` kwarg is deprecated in `deltalake>=0.18.0`. `schema_mode=` should be used now instead. `schema_mode="overwrite"` is equivalent to `overwrite_schema=True` and `schema_mode="merge"` is equivalent to `overwrite_schema="False"`. `schema_mode` defaults to `None`. You can also now specify `engine`, which defaults to `"pyarrow"`. You need to specify `enginer="rust"` to use `"schema_mode"`.
* **Fix passing parameters to python-client** - Remove parsing list arguments to strings in passing arguments to python-client in Ingest workflow and `partition_via_api`
* **table metric bug fix** get_element_level_alignment()now will find all the matched indices in predicted table data instead of only returning the first match in the case of multiple matches for the same gt string.
* **fsspec connector path/permissions bug** V2 fsspec connectors were failing when defined relative filepaths had leading slash. This strips that slash to guarantee the relative path never has it.
* **Dropbox connector internal file path bugs** Dropbox source connector currently raises exceptions when indexing files due to two issues: a path formatting idiosyncrasy of the Dropbox library and a divergence in the definition of the Dropbox libraries fs.info method, expecting a 'url' parameter rather than 'path'.
* **update table metric evaluation to handle corrected HTML syntax for tables** This change is connected to the update in [unstructured-inference change](https://github.com/Unstructured-IO/unstructured-inference/pull/355) - fixes transforming HTML table to deckerd and internal cells format.

## 0.14.5

### Enhancements

* **Filtering for tar extraction** Adds tar filtering to the compression module for connectors to avoid decompression malicious content in `.tar.gz` files. This was added to the Python `tarfile` lib in Python 3.12. The change only applies when using Python 3.12 and above.
* **Use `python-oxmsg` for `partition_msg()`.** Outlook MSG emails are now partitioned using the `python-oxmsg` package which resolves some shortcomings of the prior MSG parser.

### Features

### Fixes

* **8-bit string Outlook MSG files are parsed.** `partition_msg()` is now able to parse non-unicode Outlook MSG emails.
* **Attachments to Outlook MSG files are extracted intact.** `partition_msg()` is now able to extract attachments without corruption.

## 0.14.4

### Enhancements

* **Move logger error to debug level when PDFminer fails to extract text** which includes error message for Invalid dictionary construct.
* **Add support for Pinecone serverless** Adds Pinecone serverless to the connector tests. Pinecone
  serverless will work version versions >=0.14.2, but hadn't been tested until now.

### Features

- **Allow configuration of the Google Vision API endpoint** Add an environment variable to select the Google Vision API in the US or the EU.

### Fixes

* **Address the issue of unrecognized tables in `UnstructuredTableTransformerModel`** When a table is not recognized, the `element.metadata.text_as_html` attribute is set to an empty string.
* **Remove root handlers in ingest logger**. Removes root handlers in ingest loggers to ensure secrets aren't accidentally exposed in Colab notebooks.
* **Fix V2 S3 Destination Connector authentication** Fixes bugs with S3 Destination Connector where the connection config was neither registered nor properly deserialized.
* **Clarified dependence on particular version of `python-docx`** Pinned `python-docx` version to ensure a particular method `unstructured` uses is included.
* **Ingest preserves original file extension** Ingest V2 introduced a change that dropped the original extension for upgraded connectors. This reverts that change.

## 0.14.3

### Enhancements

* **Move `category` field from Text class to Element class.**
* **`partition_docx()` now supports pluggable picture sub-partitioners.** A subpartitioner that accepts a DOCX `Paragraph` and generates elements is now supported. This allows adding a custom sub-partitioner that extracts images and applies OCR or summarization for the image.
* **Add VoyageAI embedder** Adds VoyageAI embeddings to support embedding via Voyage AI.

### Features

### Fixes

* **Fix `partition_pdf()` to keep spaces in the text**. The control character `\t` is now replaced with a space instead of being removed when merging inferred elements with embedded elements.
* **Turn off XML resolve entities** Sets `resolve_entities=False` for XML parsing with `lxml`
  to avoid text being dynamically injected into the XML document.
* **Add backward compatibility for the deprecated pdf_infer_table_structure parameter**.
* **Add the missing `form_extraction_skip_tables` argument to the `partition_pdf_or_image` call**.
  to avoid text being dynamically injected into the XML document.
* **Chromadb change from Add to Upsert using element_id to make idempotent**
* **Diable `table_as_cells` output by default** to reduce overhead in partition; now `table_as_cells` is only produced when the env `EXTACT_TABLE_AS_CELLS` is `true`
* **Reduce excessive logging** Change per page ocr info level logging into detail level trace logging
* **Replace try block in `document_to_element_list` for handling HTMLDocument** Use `getattr(element, "type", "")` to get the `type` attribute of an element when it exists. This is more explicit way to handle the special case for HTML documents and prevents other types of attribute error from being silenced by the try block

## 0.14.2

### Enhancements

* **Bump unstructured-inference==0.7.33**.

### Features

* **Add attribution to the `pinecone` connector**.

### Fixes

## 0.14.1

### Enhancements

* **Refactor code related to embedded text extraction**. The embedded text extraction code is moved from `unstructured-inference` to `unstructured`.

### Features

* **Large improvements to the ingest process:**
  * Support for multiprocessing and async, with limits for both.
  * Streamlined to process when mapping CLI invocations to the underlying code
  * More granular steps introduced to give better control over process (i.e. dedicated step to uncompress files already in the local filesystem, new optional staging step before upload)
  * Use the python client when calling the unstructured api for partitioning or chunking
  * Saving the final content is now a dedicated destination connector (local) set as the default if none are provided. Avoids adding new files locally if uploading elsewhere.
  * Leverage last modified date when deciding if new files should be downloaded and reprocessed.
  * Add attribution to the `pinecone` connector
  * **Add support for Python 3.12**. `unstructured` now works with Python 3.12!

### Fixes

## 0.14.0

### BREAKING CHANGES

* **Turn table extraction for PDFs and images off by default**. Reverting the default behavior for table extraction to "off" for PDFs and images. A number of users didn't realize we made the change and were impacted by slower processing times due to the extra model call for table extraction.

### Enhancements

* **Skip unnecessary element sorting in `partition_pdf()`**. Skip element sorting when determining whether embedded text can be extracted.
* **Faster evaluation** Support for concurrent processing of documents during evaluation
* **Add strategy parameter to `partition_docx()`.** Behavior of future enhancements may be sensitive the partitioning strategy. Add this parameter so `partition_docx()` is aware of the requested strategy.
* **Add GLOBAL_WORKING_DIR and GLOBAL_WORKING_PROCESS_DIR** configuration parameteres to control temporary storage.

### Features

* **Add form extraction basics (document elements and placeholder code in partition)**. This is to lay the ground work for the future. Form extraction models are not currently available in the library. An attempt to use this functionality will end in a `NotImplementedError`.

### Fixes

* **Add missing starting_page_num param to partition_image**
* **Make the filename and file params for partition_image and partition_pdf match the other partitioners**
* **Fix include_slide_notes and include_page_breaks params in partition_ppt**
* **Re-apply: skip accuracy calculation feature** Overwritten by mistake
* **Fix type hint for paragraph_grouper param** `paragraph_grouper` can be set to `False`, but the type hint did not not reflect this previously.
* **Remove links param from partition_pdf** `links` is extracted during partitioning and is not needed as a paramter in partition_pdf.
* **Improve CSV delimeter detection.** `partition_csv()` would raise on CSV files with very long lines.
* **Fix disk-space leak in `partition_doc()`.** Remove temporary file created but not removed when `file` argument is passed to `partition_doc()`.
* **Fix possible `SyntaxError` or `SyntaxWarning` on regex patterns.** Change regex patterns to raw strings to avoid these warnings/errors in Python 3.11+.
* **Fix disk-space leak in `partition_odt()`.** Remove temporary file created but not removed when `file` argument is passed to `partition_odt()`.
* **AstraDB: option to prevent indexing metadata**
* **Fix Missing py.typed**

## 0.13.7

### Enhancements

* **Remove `page_number` metadata fields** for HTML partition until we have a better strategy to decide page counting.
* **Extract OCRAgent.get_agent().** Generalize access to the configured OCRAgent instance beyond its use for PDFs.
* **Add calculation of table related metrics which take into account colspans and rowspans**
* **Evaluation: skip accuracy calculation** for files for which output and ground truth sizes differ greatly

### Features

* **add ability to get ratio of `cid` characters in embedded text extracted by `pdfminer`**.

### Fixes

* **`partition_docx()` handles short table rows.** The DOCX format allows a table row to start late and/or end early, meaning cells at the beginning or end of a row can be omitted. While there are legitimate uses for this capability, using it in practice is relatively rare. However, it can happen unintentionally when adjusting cell borders with the mouse. Accommodate this case and generate accurate `.text` and `.metadata.text_as_html` for these tables.
* **Remedy macOS test failure not triggered by CI.** Generalize temp-file detection beyond hard-coded Linux-specific prefix.
* **Remove unnecessary warning log for using default layout model.**
* **Add chunking to partition_tsv** Even though partition_tsv() produces a single Table element, chunking is made available because the Table element is often larger than the desired chunk size and must be divided into smaller chunks.

## 0.13.6

### Enhancements

### Features

### Fixes

- **ValueError: Invalid file (FileType.UNK) when parsing Content-Type header with charset directive** URL response Content-Type headers are now parsed according to RFC 9110.

## 0.13.5

### Enhancements

### Features

### Fixes

* **KeyError raised when updating parent_id** In the past, combining `ListItem` elements could result in reusing the same memory location which then led to unexpected side effects when updating element IDs.
* **Bump unstructured-inference==0.7.29**: table transformer predictions are now removed if confidence is below threshold

## 0.13.4

### Enhancements

* **Unique and deterministic hash IDs for elements** Element IDs produced by any partitioning
  function are now deterministic and unique at the document level by default. Before, hashes were
  based only on text; however, they now also take into account the element's sequence number on a
  page, the page's number in the document, and the document's file name.
* **Enable remote chunking via unstructured-ingest** Chunking using unstructured-ingest was
  previously limited to local chunking using the strategies `basic` and `by_title`. Remote chunking
  options via the API are now accessible.
* **Save table in cells format**. `UnstructuredTableTransformerModel` is able to return predicted table in cells format

### Features

* **Add a `PDF_ANNOTATION_THRESHOLD` environment variable to control the capture of embedded links in `partition_pdf()` for `fast` strategy**.
* **Add integration with the Google Cloud Vision API**. Adds a third OCR provider, alongside Tesseract and Paddle: the Google Cloud Vision API.

### Fixes

* **Remove ElementMetadata.section field.**. This field was unused, not populated by any partitioners.

## 0.13.3

### Enhancements

* **Remove duplicate image elements**. Remove image elements identified by PDFMiner that have similar bounding boxes and the same text.
* **Add support for `start_index` in `html` links extraction**
* **Add `strategy` arg value to `_PptxPartitionerOptions`.** This makes this paritioning option available for sub-partitioners to come that may optionally use inference or other expensive operations to improve the partitioning.
* **Support pluggable sub-partitioner for PPTX Picture shapes.** Use a distinct sub-partitioner for partitioning PPTX Picture (image) shapes and allow the default picture sub-partitioner to be replaced at run-time by one of the user's choosing.
* **Introduce `starting_page_number` parameter to partitioning functions** It applies to those partitioners which support `page_number` in element's metadata: PDF, TIFF, XLSX, DOC, DOCX, PPT, PPTX.
* **Redesign the internal mechanism of assigning element IDs** This allows for further enhancements related to element IDs such as deterministic and document-unique hashes. The way partitioning functions operate hasn't changed, which means `unique_element_ids` continues to be `False` by default, utilizing text hashes.

### Features

### Fixes

* **Add support for extracting text from tag tails in HTML**. This fix adds ability to generate separate elements using tag tails.
* **Add support for extracting text from `<b>` tags in HTML** Now `partition_html()` can extract text from `<b>` tags inside container tags (like `<div>`, `<pre>`).
* **Fix pip-compile make target** Missing base.in dependency missing from requirments make file added

## 0.13.2

### Enhancements

### Features

### Fixes

* **Brings back missing word list files** that caused `partition` failures in 0.13.1.

## 0.13.1

### Enhancements

* **Drop constraint on pydantic, supporting later versions** All dependencies has pydantic pinned at an old version. This explicit pin was removed, allowing the latest version to be pulled in when requirements are compiled.

### Features

* **Add a set of new `ElementType`s to extend future element types**

### Fixes

* **Fix `partition_html()` swallowing some paragraphs**. The `partition_html()` only considers elements with limited depth to avoid becoming the text representation of a giant div. This fix increases the limit value.
* **Fix SFTP** Adds flag options to SFTP connector on whether to use ssh keys / agent, with flag values defaulting to False. This is to prevent looking for ssh files when using username and password. Currently, username and password are required, making that always the case.

## 0.13.0

### Enhancements

* **Add `.metadata.is_continuation` to text-split chunks.** `.metadata.is_continuation=True` is added to second-and-later chunks formed by text-splitting an oversized `Table` element but not to their counterpart `Text` element splits. Add this indicator for `CompositeElement` to allow text-split continuation chunks to be identified for downstream processes that may wish to skip intentionally redundant metadata values in continuation chunks.
* **Add `compound_structure_acc` metric to table eval.** Add a new property to `unstructured.metrics.table_eval.TableEvaluation`: `composite_structure_acc`, which is computed from the element level row and column index and content accuracy scores
* **Add `.metadata.orig_elements` to chunks.** `.metadata.orig_elements: list[Element]` is added to chunks during the chunking process (when requested) to allow access to information from the elements each chunk was formed from. This is useful for example to recover metadata fields that cannot be consolidated to a single value for a chunk, like `page_number`, `coordinates`, and `image_base64`.
* **Add `--include_orig_elements` option to Ingest CLI.** By default, when chunking, the original elements used to form each chunk are added to `chunk.metadata.orig_elements` for each chunk. * The `include_orig_elements` parameter allows the user to turn off this behavior to produce a smaller payload when they don't need this metadata.
* **Add Google VertexAI embedder** Adds VertexAI embeddings to support embedding via Google Vertex AI.

### Features

* **Chunking populates `.metadata.orig_elements` for each chunk.** This behavior allows the text and metadata of the elements combined to make each chunk to be accessed. This can be important for example to recover metadata such as `.coordinates` that cannot be consolidated across elements and so is dropped from chunks. This option is controlled by the `include_orig_elements` parameter to `partition_*()` or to the chunking functions. This option defaults to `True` so original-elements are preserved by default. This behavior is not yet supported via the REST APIs or SDKs but will be in a closely subsequent PR to other `unstructured` repositories. The original elements will also not serialize or deserialize yet; this will also be added in a closely subsequent PR.
* **Add Clarifai destination connector** Adds support for writing partitioned and chunked documents into Clarifai.

### Fixes

* **Fix `clean_pdfminer_inner_elements()` to remove only pdfminer (embedded) elements merged with inferred elements**. Previously, some embedded elements were removed even if they were not merged with inferred elements. Now, only embedded elements that are already merged with inferred elements are removed.
* **Clarify IAM Role Requirement for GCS Platform Connectors**. The GCS Source Connector requires Storage Object Viewer and GCS Destination Connector requires Storage Object Creator IAM roles.
* **Change table extraction defaults** Change table extraction defaults in favor of using `skip_infer_table_types` parameter and reflect these changes in documentation.
* **Fix OneDrive dates with inconsistent formatting** Adds logic to conditionally support dates returned by office365 that may vary in date formatting or may be a datetime rather than a string. See previous fix for SharePoint
* **Adds tracking for AstraDB** Adds tracking info so AstraDB can see what source called their api.
* **Support AWS Bedrock Embeddings in ingest CLI** The configs required to instantiate the bedrock embedding class are now exposed in the api and the version of boto being used meets the minimum requirement to introduce the bedrock runtime required to hit the service.
* **Change MongoDB redacting** Original redact secrets solution is causing issues in platform. This fix uses our standard logging redact solution.

## 0.12.6

### Enhancements

* **Improve ability to capture embedded links in `partition_pdf()` for `fast` strategy** Previously, a threshold value that affects the capture of embedded links was set to a fixed value by default. This allows users to specify the threshold value for better capturing.
* **Refactor `add_chunking_strategy` decorator to dispatch by name.** Add `chunk()` function to be used by the `add_chunking_strategy` decorator to dispatch chunking call based on a chunking-strategy name (that can be dynamic at runtime). This decouples chunking dispatch from only those chunkers known at "compile" time and enables runtime registration of custom chunkers.
* **Redefine `table_level_acc` metric for table evaluation.** `table_level_acc` now is an average of individual predicted table's accuracy. A predicted table's accuracy is defined as the sequence matching ratio between itself and its corresponding ground truth table.

### Features

* **Added Unstructured Platform Documentation** The Unstructured Platform is currently in beta. The documentation provides how-to guides for setting up workflow automation, job scheduling, and configuring source and destination connectors.

### Fixes

* **Partitioning raises on file-like object with `.name` not a local file path.** When partitioning a file using the `file=` argument, and `file` is a file-like object (e.g. io.BytesIO) having a `.name` attribute, and the value of `file.name` is not a valid path to a file present on the local filesystem, `FileNotFoundError` is raised. This prevents use of the `file.name` attribute for downstream purposes to, for example, describe the source of a document retrieved from a network location via HTTP.
* **Fix SharePoint dates with inconsistent formatting** Adds logic to conditionally support dates returned by office365 that may vary in date formatting or may be a datetime rather than a string.
* **Include warnings** about the potential risk of installing a version of `pandoc` which does not support RTF files + instructions that will help resolve that issue.
* **Incorporate the `install-pandoc` Makefile recipe** into relevant stages of CI workflow, ensuring it is a version that supports RTF input files.
* **Fix Google Drive source key** Allow passing string for source connector key.
* **Fix table structure evaluations calculations** Replaced special value `-1.0` with `np.nan` and corrected rows filtering of files metrics basing on that.
* **Fix Sharepoint-with-permissions test** Ignore permissions metadata, update test.
* **Fix table structure evaluations for edge case** Fixes the issue when the prediction does not contain any table - no longer errors in such case.

## 0.12.5

### Enhancements

### Features

* Add `date_from_file_object` parameter to partition. If True and if file is provided via `file` parameter it will cause partition to infer last modified date from `file`'s content. If False, last modified metadata will be `None`.
* **Header and footer detection for fast strategy** `partition_pdf` with `fast` strategy now
  detects elements that are in the top or bottom 5 percent of the page as headers and footers.
* **Add parent_element to overlapping case output** Adds parent_element to the output for `identify_overlapping_or_nesting_case` and `catch_overlapping_and_nested_bboxes` functions.
* **Add table structure evaluation** Adds a new function to evaluate the structure of a table and return a metric that represents the quality of the table structure. This function is used to evaluate the quality of the table structure and the table contents.
* **Add AstraDB destination connector** Adds support for writing embedded documents into an AstraDB vector database.
* **Add OctoAI embedder** Adds support for embeddings via OctoAI.

### Fixes

* **Fix passing list type parameters when calling unstructured API via `partition_via_api()`** Update `partition_via_api()` to convert all list type parameters to JSON formatted strings before calling the unstructured client SDK. This will support image block extraction via `partition_via_api()`.
* **Fix `check_connection` in opensearch, databricks, postgres, azure connectors**
* **Fix don't treat plain text files with double quotes as JSON** If a file can be deserialized as JSON but it deserializes as a string, treat it as plain text even though it's valid JSON.
* **Fix `check_connection` in opensearch, databricks, postgres, azure connectors**
* **Fix cluster of bugs in `partition_xlsx()` that dropped content.** Algorithm for detecting "subtables" within a worksheet dropped table elements for certain patterns of populated cells such as when a trailing single-cell row appeared in a contiguous block of populated cells.
* **Improved documentation**. Fixed broken links and improved readability on `Key Concepts` page.
* **Rename `OpenAiEmbeddingConfig` to `OpenAIEmbeddingConfig`.**
* **Fix partition_json() doesn't chunk.** The `@add_chunking_strategy` decorator was missing from `partition_json()` such that pre-partitioned documents serialized to JSON did not chunk when a chunking-strategy was specified.

## 0.12.4

### Enhancements

* **Apply New Version of `black` formatting** The `black` library recently introduced a new major version that introduces new formatting conventions. This change brings code in the `unstructured` repo into compliance with the new conventions.
* **Move ingest imports to local scopes** Moved ingest dependencies into local scopes to be able to import ingest connector classes without the need of installing imported external dependencies. This allows lightweight use of the classes (not the instances. to use the instances as intended you'll still need the dependencies).
* **Add support for `.p7s` files** `partition_email` can now process `.p7s` files. The signature for the signed message is extracted and added to metadata.
* **Fallback to valid content types for emails** If the user selected content type does not exist on the email message, `partition_email` now falls back to anoter valid content type if it's available.

### Features

* **Add .heic file partitioning** .heic image files were previously unsupported and are now supported though partition_image()
* **Add the ability to specify an alternate OCR** implementation by implementing an `OCRAgent` interface and specify it using `OCR_AGENT` environment variable.
* **Add Vectara destination connector** Adds support for writing partitioned documents into a Vectara index.
* **Add ability to detect text in .docx inline shapes** extensions of docx partition, extracts text from inline shapes and includes them in paragraph's text

### Fixes

* **Fix `partition_pdf()` not working when using chipper model with `file`**
* **Handle common incorrect arguments for `languages` and `ocr_languages`** Users are regularly receiving errors on the API because they are defining `ocr_languages` or `languages` with additional quotationmarks, brackets, and similar mistakes. This update handles common incorrect arguments and raises an appropriate warning.
* **Default `hi_res_model_name` now relies on `unstructured-inference`** When no explicit `hi_res_model_name` is passed into `partition` or `partition_pdf_or_image` the default model is picked by `unstructured-inference`'s settings or os env variable `UNSTRUCTURED_HI_RES_MODEL_NAME`; it now returns the same model name regardless of `infer_table_structure`'s value; this function will be deprecated in the future and the default model name will simply rely on `unstructured-inference` and will not consider os env in a future release.
* **Fix remove Vectara requirements from setup.py - there are no dependencies**
* **Add missing dependency files to package manifest**. Updates the file path for the ingest
  dependencies and adds missing extra dependencies.
* **Fix remove Vectara requirements from setup.py - there are no dependencies **
* **Add title to Vectara upload - was not separated out from initial connector **
* **Fix change OpenSearch port to fix potential conflict with Elasticsearch in ingest test **

## 0.12.3

### Enhancements

* **Driver for MongoDB connector.** Adds a driver with `unstructured` version information to the
  MongoDB connector.

### Features

* **Add Databricks Volumes destination connector** Databricks Volumes connector added to ingest CLI.  Users may now use `unstructured-ingest` to write partitioned data to a Databricks Volumes storage service.

### Fixes

* **Fix support for different Chipper versions and prevent running PDFMiner with Chipper**
* **Treat YAML files as text.** Adds YAML MIME types to the file detection code and treats those
  files as text.
* **Fix FSSpec destination connectors check_connection.** FSSpec destination connectors did not use `check_connection`. There was an error when trying to `ls` destination directory - it may not exist at the moment of connector creation. Now `check_connection` calls `ls` on bucket root and this method is called on `initialize` of destination connector.
* **Fix databricks-volumes extra location.** `setup.py` is currently pointing to the wrong location for the databricks-volumes extra requirements. This results in errors when trying to build the wheel for unstructured. This change updates to point to the correct path.
* **Fix uploading None values to Chroma and Pinecone.** Removes keys with None values with Pinecone and Chroma destinations. Pins Pinecone dependency
* **Update documentation.** (i) best practice for table extration by using 'skip_infer_table_types' param, instead of 'pdf_infer_table_structure', and (ii) fixed CSS, RST issues and typo in the documentation.
* **Fix postgres storage of link_texts.** Formatting of link_texts was breaking metadata storage.

## 0.12.2

### Enhancements

### Features

### Fixes

* **Fix index error in table processing.** Bumps the `unstructured-inference` version to address and
  index error that occurs on some tables in the table transformer object.

## 0.12.1

### Enhancements

* **Allow setting image block crop padding parameter** In certain circumstances, adjusting the image block crop padding can improve image block extraction by preventing extracted image blocks from being clipped.
* **Add suport for bitmap images in `partition_image`** Adds support for `.bmp` files in
  `partition`, `partition_image`, and `detect_filetype`.
* **Keep all image elements when using "hi_res" strategy** Previously, `Image` elements with small chunks of text were ignored unless the image block extraction parameters (`extract_images_in_pdf` or `extract_image_block_types`) were specified. Now, all image elements are kept regardless of whether the image block extraction parameters are specified.
* **Add filetype detection for `.wav` files.** Add filetpye detection for `.wav` files.
* **Add "basic" chunking strategy.** Add baseline chunking strategy that includes all shared chunking behaviors without breaking chunks on section or page boundaries.
* **Add overlap option for chunking.** Add option to overlap chunks. Intra-chunk and inter-chunk overlap are requested separately. Intra-chunk overlap is applied only to the second and later chunks formed by text-splitting an oversized chunk. Inter-chunk overlap may also be specified; this applies overlap between "normal" (not-oversized) chunks.
* **Salesforce connector accepts private key path or value.** Salesforce parameter `private-key-file` has been renamed to `private-key`. Private key can be provided as path to file or file contents.
* **Update documentation**: (i) added verbiage about the free API cap limit, (ii) added deprecation warning on ``Staging`` bricks in favor of ``Destination Connectors``, (iii) added warning and code examples to use the SaaS API Endpoints using CLI-vs-SDKs, (iv) fixed example pages formatting, (v) added deprecation on ``model_name`` in favor of ``hi_res_model_name``, (vi) added ``extract_images_in_pdf`` usage in ``partition_pdf`` section, (vii) reorganize and improve the documentation introduction section, and (viii) added PDF table extraction best practices.
* **Add "basic" chunking to ingest CLI.** Add options to ingest CLI allowing access to the new "basic" chunking strategy and overlap options.
* **Make Elasticsearch Destination connector arguments optional.** Elasticsearch Destination connector write settings are made optional and will rely on default values when not specified.
* **Normalize Salesforce artifact names.** Introduced file naming pattern present in other connectors to Salesforce connector.
* **Install Kapa AI chatbot.** Added Kapa.ai website widget on the documentation.

### Features

* **MongoDB Source Connector.** New source connector added to all CLI ingest commands to support downloading/partitioning files from MongoDB.
* **Add OpenSearch source and destination connectors.** OpenSearch, a fork of Elasticsearch, is a popular storage solution for various functionality such as search, or providing intermediary caches within data pipelines. Feature: Added OpenSearch source connector to support downloading/partitioning files. Added OpenSearch destination connector to be able to ingest documents from any supported source, embed them and write the embeddings / documents into OpenSearch.

### Fixes

* **Fix GCS connector converting JSON to string with single quotes.** FSSpec serialization caused conversion of JSON token to string with single quotes. GCS requires token in form of dict so this format is now assured.
* **Pin version of unstructured-client** Set minimum version of unstructured-client to avoid raising a TypeError when passing `api_key_auth` to `UnstructuredClient`
* **Fix the serialization of the Pinecone destination connector.** Presence of the PineconeIndex object breaks serialization due to TypeError: cannot pickle '_thread.lock' object. This removes that object before serialization.
* **Fix the serialization of the Elasticsearch destination connector.** Presence of the _client object breaks serialization due to TypeError: cannot pickle '_thread.lock' object. This removes that object before serialization.
* **Fix the serialization of the Postgres destination connector.** Presence of the _client object breaks serialization due to TypeError: cannot pickle '_thread.lock' object. This removes that object before serialization.
* **Fix documentation and sample code for Chroma.** Was pointing to wrong examples..
* **Fix flatten_dict to be able to flatten tuples inside dicts** Update flatten_dict function to support flattening tuples inside dicts. This is necessary for objects like Coordinates, when the object is not written to the disk, therefore not being converted to a list before getting flattened (still being a tuple).
* **Fix the serialization of the Chroma destination connector.** Presence of the ChromaCollection object breaks serialization due to TypeError: cannot pickle 'module' object. This removes that object before serialization.
* **Fix fsspec connectors returning version as integer.** Connector data source versions should always be string values, however we were using the integer checksum value for the version for fsspec connectors. This casts that value to a string.

## 0.12.0

### Enhancements

* **Drop support for python3.8** All dependencies are now built off of the minimum version of python being `3.10`

## 0.11.9

### Enhancements

* **Rename kwargs related to extracting image blocks** Rename the kwargs related to extracting image blocks for consistency and API usage.

### Features

* **Add PostgreSQL/SQLite destination connector** PostgreSQL and SQLite connector added to ingest CLI.  Users may now use `unstructured-ingest` to write partitioned data to a PostgreSQL or SQLite database. And write embeddings to PostgreSQL pgvector database.

### Fixes

* **Handle users providing fully spelled out languages** Occasionally some users are defining the `languages` param as a fully spelled out language instead of a language code. This adds a dictionary for common languages so those small mistakes are caught and silently fixed.
* **Fix unequal row-length in HTMLTable.text_as_html.** Fixes to other aspects of partition_html() in v0.11 allowed unequal cell-counts in table rows. Make the cells in each row correspond 1:1 with cells in the original table row. This fix also removes "noise" cells resulting from HTML-formatting whitespace and eliminates the "column-shifting" of cells that previously resulted from noise-cells.
* **Fix MongoDB connector URI password redaction.** MongoDB documentation states that characters `$ : / ? # [ ] @` must be percent encoded. URIs with password containing such special character were not redacted.

## 0.11.8

### Enhancements

* **Add SaaS API User Guide.** This documentation serves as a guide for Unstructured SaaS API users to register, receive an API key and URL, and manage your account and billing information.
* **Add inter-chunk overlap capability.** Implement overlap between chunks. This applies to all chunks prior to any text-splitting of oversized chunks so is a distinct behavior; overlap at text-splits of oversized chunks is independent of inter-chunk overlap (distinct chunk boundaries) and can be requested separately. Note this capability is not yet available from the API but will shortly be made accessible using a new `overlap_all` kwarg on partition functions.

### Features

### Fixes

## 0.11.7

### Enhancements

* **Add intra-chunk overlap capability.** Implement overlap for split-chunks where text-splitting is used to divide an oversized chunk into two or more chunks that fit in the chunking window. Note this capability is not yet available from the API but will shortly be made accessible using a new `overlap` kwarg on partition functions.
* **Update encoders to leverage dataclasses** All encoders now follow a class approach which get annotated with the dataclass decorator. Similar to the connectors, it uses a nested dataclass for the configs required to configure a client as well as a field/property approach to cache the client. This makes sure any variable associated with the class exists as a dataclass field.

### Features

* **Add Qdrant destination connector.** Adds support for writing documents and embeddings into a Qdrant collection.
* **Store base64 encoded image data in metadata fields.** Rather than saving to file, stores base64 encoded data of the image bytes and the mimetype for the image in metadata fields: `image_base64` and `image_mime_type` (if that is what the user specifies by some other param like `pdf_extract_to_payload`). This would allow the API to have parity with the library.

### Fixes

* **Fix table structure metric script** Update the call to table agent to now provide OCR tokens as required
* **Fix element extraction not working when using "auto" strategy for pdf and image** If element extraction is specified, the "auto" strategy falls back to the "hi_res" strategy.
* **Fix a bug passing a custom url to `partition_via_api`** Users that self host the api were not able to pass their custom url to `partition_via_api`.

## 0.11.6

### Enhancements

* **Update the layout analysis script.** The previous script only supported annotating `final` elements. The updated script also supports annotating `inferred` and `extracted` elements.
* **AWS Marketplace API documentation**: Added the user guide, including setting up VPC and CloudFormation, to deploy Unstructured API on AWS platform.
* **Azure Marketplace API documentation**: Improved the user guide to deploy Azure Marketplace API by adding references to Azure documentation.
* **Integration documentation**: Updated URLs for the `staging_for` bricks

### Features

* **Partition emails with base64-encoded text.** Automatically handles and decodes base64 encoded text in emails with content type `text/plain` and `text/html`.
* **Add Chroma destination connector** Chroma database connector added to ingest CLI.  Users may now use `unstructured-ingest` to write partitioned/embedded data to a Chroma vector database.
* **Add Elasticsearch destination connector.** Problem: After ingesting data from a source, users might want to move their data into a destination. Elasticsearch is a popular storage solution for various functionality such as search, or providing intermediary caches within data pipelines. Feature: Added Elasticsearch destination connector to be able to ingest documents from any supported source, embed them and write the embeddings / documents into Elasticsearch.

### Fixes

* **Enable --fields argument omission for elasticsearch connector** Solves two bugs where removing the optional parameter --fields broke the connector due to an integer processing error and using an elasticsearch config for a destination connector resulted in a serialization issue when optional parameter --fields was not provided.
* **Add hi_res_model_name** Adds kwarg to relevant functions and add comments that model_name is to be deprecated.

## 0.11.5

### Enhancements

### Features

### Fixes

* **Fix `partition_pdf()` and `partition_image()` importation issue.** Reorganize `pdf.py` and `image.py` modules to be consistent with other types of document import code.

## 0.11.4

### Enhancements

* **Refactor image extraction code.** The image extraction code is moved from `unstructured-inference` to `unstructured`.
* **Refactor pdfminer code.** The pdfminer code is moved from `unstructured-inference` to `unstructured`.
* **Improve handling of auth data for fsspec connectors.** Leverage an extension of the dataclass paradigm to support a `sensitive` annotation for fields related to auth (i.e. passwords, tokens). Refactor all fsspec connectors to use explicit access configs rather than a generic dictionary.
* **Add glob support for fsspec connectors** Similar to the glob support in the ingest local source connector, similar filters are now enabled on all fsspec based source connectors to limit files being partitioned.
* Define a constant for the splitter "+" used in tesseract ocr languages.

### Features

* **Save tables in PDF's separately as images.** The "table" elements are saved as `table-<pageN>-<tableN>.jpg`. This filename is presented in the `image_path` metadata field for the Table element. The default would be to not do this.
* **Add Weaviate destination connector** Weaviate connector added to ingest CLI.  Users may now use `unstructured-ingest` to write partitioned data from over 20 data sources (so far) to a Weaviate object collection.
* **Sftp Source Connector.** New source connector added to support downloading/partitioning files from Sftp.

### Fixes

* **Fix pdf `hi_res` partitioning failure when pdfminer fails.** Implemented logic to fall back to the "inferred_layout + OCR" if pdfminer fails in the `hi_res` strategy.
* **Fix a bug where image can be scaled too large for tesseract** Adds a limit to prevent auto-scaling an image beyond the maximum size `tesseract` can handle for ocr layout detection
* **Update partition_csv to handle different delimiters** CSV files containing both non-comma delimiters and commas in the data were throwing an error in Pandas. `partition_csv` now identifies the correct delimiter before the file is processed.
* **partition returning cid code in `hi_res`** occasionally pdfminer can fail to decode the text in an pdf file and return cid code as text. Now when this happens the text from OCR is used.

## 0.11.2

### Enhancements

* **Updated Documentation**: (i) Added examples, and (ii) API Documentation, including Usage, SDKs, Azure Marketplace, and parameters and validation errors.

### Features

* * **Add Pinecone destination connector.** Problem: After ingesting data from a source, users might want to produce embeddings for their data and write these into a vector DB. Pinecone is an option among these vector databases. Feature: Added Pinecone destination connector to be able to ingest documents from any supported source, embed them and write the embeddings / documents into Pinecone.

### Fixes

* **Process chunking parameter names in ingest correctly** Solves a bug where chunking parameters weren't being processed and used by ingest cli by renaming faulty parameter names and prepends; adds relevant parameters to ingest pinecone test to verify that the parameters are functional.

## 0.11.1

### Enhancements

* **Use `pikepdf` to repair invalid PDF structure** for PDFminer when we see error `PSSyntaxError` when PDFminer opens the document and creates the PDFminer pages object or processes a single PDF page.
* **Batch Source Connector support** For instances where it is more optimal to read content from a source connector in batches, a new batch ingest doc is added which created multiple ingest docs after reading them in in batches per process.

### Features

* **Staging Brick for Coco Format** Staging brick which converts a list of Elements into Coco Format.
* **Adds HubSpot connector** Adds connector to retrieve call, communications, emails, notes, products and tickets from HubSpot

### Fixes

* **Do not extract text of `<style>` tags in HTML.** `<style>` tags containing CSS in invalid positions previously contributed to element text. Do not consider text node of a `<style>` element as textual content.
* **Fix DOCX merged table cell repeats cell text.** Only include text for a merged cell, not for each underlying cell spanned by the merge.
* **Fix tables not extracted from DOCX header/footers.** Headers and footers in DOCX documents skip tables defined in the header and commonly used for layout/alignment purposes. Extract text from tables as a string and include in the `Header` and `Footer` document elements.
* **Fix output filepath for fsspec-based source connectors.** Previously the base directory was being included in the output filepath unnecessarily.

## 0.11.0

### Enhancements

* **Add a class for the strategy constants.** Add a class `PartitionStrategy` for the strategy constants and use the constants to replace strategy strings.
* **Temporary Support for paddle language parameter.** User can specify default langage code for paddle with ENV `DEFAULT_PADDLE_LANG` before we have the language mapping for paddle.
* **Improve DOCX page-break fidelity.** Improve page-break fidelity such that a paragraph containing a page-break is split into two elements, one containing the text before the page-break and the other the text after. Emit the PageBreak element between these two and assign the correct page-number (n and n+1 respectively) to the two textual elements.

### Features

* **Add ad-hoc fields to `ElementMetadata` instance.** End-users can now add their own metadata fields simply by assigning to an element-metadata attribute-name of their choice, like `element.metadata.coefficient = 0.58`. These fields will round-trip through JSON and can be accessed with dotted notation.
* **MongoDB Destination Connector.** New destination connector added to all CLI ingest commands to support writing partitioned json output to mongodb.

### Fixes

* **Fix `TYPE_TO_TEXT_ELEMENT_MAP`.** Updated `Figure` mapping from `FigureCaption` to `Image`.
* **Handle errors when extracting PDF text** Certain pdfs throw unexpected errors when being opened by `pdfminer`, causing `partition_pdf()` to fail. We expect to be able to partition smoothly using an alternative strategy if text extraction doesn't work.  Added exception handling to handle unexpected errors when extracting pdf text and to help determine pdf strategy.
* **Fix `fast` strategy fall back to `ocr_only`** The `fast` strategy should not fall back to a more expensive strategy.
* **Remove default user ./ssh folder** The default notebook user during image build would create the known_hosts file with incorrect ownership, this is legacy and no longer needed so it was removed.
* **Include `languages` in metadata when partitioning `strategy=hi_res` or `fast`** User defined `languages` was previously used for text detection, but not included in the resulting element metadata for some strategies. `languages` will now be included in the metadata regardless of partition strategy for pdfs and images.
* **Handle a case where Paddle returns a list item in ocr_data as None** In partition, while parsing PaddleOCR data, it was assumed that PaddleOCR does not return None for any list item in ocr_data. Removed the assumption by skipping the text region whenever this happens.
* **Fix some pdfs returning `KeyError: 'N'`** Certain pdfs were throwing this error when being opened by pdfminer. Added a wrapper function for pdfminer that allows these documents to be partitioned.
* **Fix mis-splits on `Table` chunks.** Remedies repeated appearance of full `.text_as_html` on metadata of each `TableChunk` split from a `Table` element too large to fit in the chunking window.
* **Import tables_agent from inference** so that we don't have to initialize a global table agent in unstructured OCR again
* **Fix empty table is identified as bulleted-table.** A table with no text content was mistakenly identified as a bulleted-table and processed by the wrong branch of the initial HTML partitioner.
* **Fix partition_html() emits empty (no text) tables.** A table with cells nested below a `<thead>` or `<tfoot>` element was emitted as a table element having no text and unparseable HTML in `element.metadata.text_as_html`. Do not emit empty tables to the element stream.
* **Fix HTML `element.metadata.text_as_html` contains spurious `<br>` elements in invalid locations.** The HTML generated for the `text_as_html` metadata for HTML tables contained `<br>` elements invalid locations like between `<table>` and `<tr>`. Change the HTML generator such that these do not appear.
* **Fix HTML table cells enclosed in `<thead>` and `<tfoot>` elements are dropped.** HTML table cells nested in a `<thead>` or `<tfoot>` element were not detected and the text in those cells was omitted from the table element text and `.text_as_html`. Detect table rows regardless of the semantic tag they may be nested in.
* **Remove whitespace padding from `.text_as_html`.** `tabulate` inserts padding spaces to achieve visual alignment of columns in HTML tables it generates. Add our own HTML generator to do this simple job and omit that padding as well as newlines ("\n") used for human readability.
* **Fix local connector with absolute input path** When passed an absolute filepath for the input document path, the local connector incorrectly writes the output file to the input file directory. This fixes such that the output in this case is written to `output-dir/input-filename.json`

## 0.10.30

### Enhancements

* **Support nested DOCX tables.** In DOCX, like HTML, a table cell can itself contain a table. In this case, create nested HTML tables to reflect that structure and create a plain-text table with captures all the text in nested tables, formatting it as a reasonable facsimile of a table.
* **Add connection check to ingest connectors** Each source and destination connector now support a `check_connection()` method which makes sure a valid connection can be established with the source/destination given any authentication credentials in a lightweight request.

### Features

* **Add functionality to do a second OCR on cropped table images.** Changes to the values for scaling ENVs affect entire page OCR output(OCR regression) so we now do a second OCR for tables.
* **Adds ability to pass timeout for a request when partitioning via a `url`.** `partition` now accepts a new optional parameter `request_timeout` which if set will prevent any `requests.get` from hanging indefinitely and instead will raise a timeout error. This is useful when partitioning a url that may be slow to respond or may not respond at all.

### Fixes

* **Fix logic that determines pdf auto strategy.** Previously, `_determine_pdf_auto_strategy` returned `hi_res` strategy only if `infer_table_structure` was true. It now returns the `hi_res` strategy if either `infer_table_structure` or `extract_images_in_pdf` is true.
* **Fix invalid coordinates when parsing tesseract ocr data.** Previously, when parsing tesseract ocr data, the ocr data had invalid bboxes if zoom was set to `0`. A logical check is now added to avoid such error.
* **Fix ingest partition parameters not being passed to the api.** When using the --partition-by-api flag via unstructured-ingest, none of the partition arguments are forwarded, meaning that these options are disregarded. With this change, we now pass through all of the relevant partition arguments to the api. This allows a user to specify all of the same partition arguments they would locally and have them respected when specifying --partition-by-api.
* **Support tables in section-less DOCX.** Generalize solution for MS Chat Transcripts exported as DOCX by including tables in the partitioned output when present.
* **Support tables that contain only numbers when partitioning via `ocr_only`** Tables that contain only numbers are returned as floats in a pandas.DataFrame when the image is converted from `.image_to_data()`. An AttributeError was raised downstream when trying to `.strip()` the floats.
* **Improve DOCX page-break detection.** DOCX page breaks are reliably indicated by `w:lastRenderedPageBreak` elements present in the document XML. Page breaks are NOT reliably indicated by "hard" page-breaks inserted by the author and when present are redundant to a `w:lastRenderedPageBreak` element so cause over-counting if used. Use rendered page-breaks only.

## 0.10.29

### Enhancements

* **Adds include_header argument for partition_csv and partition_tsv** Now supports retaining header rows in CSV and TSV documents element partitioning.
* **Add retry logic for all source connectors** All http calls being made by the ingest source connectors have been isolated and wrapped by the `SourceConnectionNetworkError` custom error, which triggers the retry logic, if enabled, in the ingest pipeline.
* **Google Drive source connector supports credentials from memory** Originally, the connector expected a filepath to pull the credentials from when creating the client. This was expanded to support passing that information from memory as a dict if access to the file system might not be available.
* **Add support for generic partition configs in ingest cli** Along with the explicit partition options supported by the cli, an `additional_partition_args` arg was added to allow users to pass in any other arguments that should be added when calling partition(). This helps keep any changes to the input parameters of the partition() exposed in the CLI.
* **Map full output schema for table-based destination connectors** A full schema was introduced to map the type of all output content from the json partition output and mapped to a flattened table structure to leverage table-based destination connectors. The delta table destination connector was updated at the moment to take advantage of this.
* **Incorporate multiple embedding model options into ingest, add diff test embeddings** Problem: Ingest pipeline already supported embedding functionality, however users might want to use different types of embedding providers. Enhancement: Extend ingest pipeline so that users can specify and embed via a particular embedding provider from a range of options. Also adds a diff test to compare output from an embedding module with the expected output

### Features

* **Allow setting table crop parameter** In certain circumstances, adjusting the table crop padding may improve table.

### Fixes

* **Fixes `partition_text` to prevent empty elements** Adds a check to filter out empty bullets.
* **Handle empty string for `ocr_languages` with values for `languages`** Some API users ran into an issue with sending `languages` params because the API defaulted to also using an empty string for `ocr_languages`. This update handles situations where `languages` is defined and `ocr_languages` is an empty string.
* **Fix PDF tried to loop through None** Previously the PDF annotation extraction tried to loop through `annots` that resolved out as None. A logical check added to avoid such error.
* **Ingest session handler not being shared correctly** All ingest docs that leverage the session handler should only need to set it once per process. It was recreating it each time because the right values weren't being set nor available given how dataclasses work in python.
* **Ingest download-only fix.** Previously the download only flag was being checked after the doc factory pipeline step, which occurs before the files are actually downloaded by the source node. This check was moved after the source node to allow for the files to be downloaded first before exiting the pipeline.
* **Fix flaky chunk-metadata.** Prior implementation was sensitive to element order in the section resulting in metadata values sometimes being dropped. Also, not all metadata items can be consolidated across multiple elements (e.g. coordinates) and so are now dropped from consolidated metadata.
* **Fix tesseract error `Estimating resolution as X`** leaded by invalid language parameters input. Proceed with defalut language `eng` when `lang.py` fails to find valid language code for tesseract, so that we don't pass an empty string to tesseract CLI and raise an exception in downstream.

## 0.10.28

### Enhancements

* **Add table structure evaluation helpers** Adds functions to evaluate the similarity between predicted table structure and actual table structure.
* **Use `yolox` by default for table extraction when partitioning pdf/image** `yolox` model provides higher recall of the table regions than the quantized version and it is now the default element detection model when `infer_table_structure=True` for partitioning pdf/image files
* **Remove pdfminer elements from inside tables** Previously, when using `hi_res` some elements where extracted using pdfminer too, so we removed pdfminer from the tables pipeline to avoid duplicated elements.
* **Fsspec downstream connectors** New destination connector added to ingest CLI, users may now use `unstructured-ingest` to write to any of the following:
  * Azure
  * Box
  * Dropbox
  * Google Cloud Service

### Features

* **Update `ocr_only` strategy in `partition_pdf()`** Adds the functionality to get accurate coordinate data when partitioning PDFs and Images with the `ocr_only` strategy.

### Fixes

* **Fixed SharePoint permissions for the fetching to be opt-in** Problem: Sharepoint permissions were trying to be fetched even when no reletad cli params were provided, and this gave an error due to values for those keys not existing. Fix: Updated getting keys to be with .get() method and changed the "skip-check" to check individual cli params rather than checking the existance of a config object.
* **Fixes issue where tables from markdown documents were being treated as text** Problem: Tables from markdown documents were being treated as text, and not being extracted as tables. Solution: Enable the `tables` extension when instantiating the `python-markdown` object. Importance: This will allow users to extract structured data from tables in markdown documents.
* **Fix wrong logger for paddle info** Replace the logger from unstructured-inference with the logger from unstructured for paddle_ocr.py module.
* **Fix ingest pipeline to be able to use chunking and embedding together** Problem: When ingest pipeline was using chunking and embedding together, embedding outputs were empty and the outputs of chunking couldn't be re-read into memory and be forwarded to embeddings. Fix: Added CompositeElement type to TYPE_TO_TEXT_ELEMENT_MAP to be able to process CompositeElements with unstructured.staging.base.isd_to_elements
* **Fix unnecessary mid-text chunk-splitting.** The "pre-chunker" did not consider separator blank-line ("\n\n") length when grouping elements for a single chunk. As a result, sections were frequently over-populated producing a over-sized chunk that required mid-text splitting.
* **Fix frequent dissociation of title from chunk.** The sectioning algorithm included the title of the next section with the prior section whenever it would fit, frequently producing association of a section title with the prior section and dissociating it from its actual section. Fix this by performing combination of whole sections only.
* **Fix PDF attempt to get dict value from string.** Fixes a rare edge case that prevented some PDF's from being partitioned. The `get_uris_from_annots` function tried to access the dictionary value of a string instance variable. Assign `None` to the annotation variable if the instance type is not dictionary to avoid the erroneous attempt.

## 0.10.27

### Enhancements

* **Leverage dict to share content across ingest pipeline** To share the ingest doc content across steps in the ingest pipeline, this was updated to use a multiprocessing-safe dictionary so changes get persisted and each step has the option to modify the ingest docs in place.

### Features

### Fixes

* **Removed `ebooklib` as a dependency** `ebooklib` is licensed under AGPL3, which is incompatible with the Apache 2.0 license. Thus it is being removed.
* **Caching fixes in ingest pipeline** Previously, steps like the source node were not leveraging parameters such as `re_download` to dictate if files should be forced to redownload rather than use what might already exist locally.

## 0.10.26

### Enhancements

* **Add text CCT CI evaluation workflow** Adds cct text extraction evaluation metrics to the current ingest workflow to measure the performance of each file extracted as well as aggregated-level performance.

### Features

* **Functionality to catch and classify overlapping/nested elements** Method to identify overlapping-bboxes cases within detected elements in a document. It returns two values: a boolean defining if there are overlapping elements present, and a list reporting them with relevant metadata. The output includes information about the `overlapping_elements`, `overlapping_case`, `overlapping_percentage`, `largest_ngram_percentage`, `overlap_percentage_total`, `max_area`, `min_area`, and `total_area`.
* **Add Local connector source metadata** python's os module used to pull stats from local file when processing via the local connector and populates fields such as last modified time, created time.

### Fixes

* **Fixes elements partitioned from an image file missing certain metadata** Metadata for image files, like file type, was being handled differently from other file types. This caused a bug where other metadata, like the file name, was being missed. This change brought metadata handling for image files to be more in line with the handling for other file types so that file name and other metadata fields are being captured.
* **Adds `typing-extensions` as an explicit dependency** This package is an implicit dependency, but the module is being imported directly in `unstructured.documents.elements` so the dependency should be explicit in case changes in other dependencies lead to `typing-extensions` being dropped as a dependency.
* **Stop passing `extract_tables` to `unstructured-inference` since it is now supported in `unstructured` instead** Table extraction previously occurred in `unstructured-inference`, but that logic, except for the table model itself, is now a part of the `unstructured` library. Thus the parameter triggering table extraction is no longer passed to the `unstructured-inference` package. Also noted the table output regression for PDF files.
* **Fix a bug in Table partitioning** Previously the `skip_infer_table_types` variable used in `partition` was not being passed down to specific file partitioners. Now you can utilize the `skip_infer_table_types` list variable when calling `partition` to specify the filetypes for which you want to skip table extraction, or the `infer_table_structure` boolean variable on the file specific partitioning function.
* **Fix partition docx without sections** Some docx files, like those from teams output, do not contain sections and it would produce no results because the code assumes all components are in sections. Now if no sections is detected from a document we iterate through the paragraphs and return contents found in the paragraphs.
* **Fix out-of-order sequencing of split chunks.** Fixes behavior where "split" chunks were inserted at the beginning of the chunk sequence. This would produce a chunk sequence like [5a, 5b, 3a, 3b, 1, 2, 4] when sections 3 and 5 exceeded `max_characters`.
* **Deserialization of ingest docs fixed** When ingest docs are being deserialized as part of the ingest pipeline process (cli), there were certain fields that weren't getting persisted (metadata and date processed). The from_dict method was updated to take these into account and a unit test added to check.
* **Map source cli command configs when destination set** Due to how the source connector is dynamically called when the destination connector is set via the CLI, the configs were being set incorrectoy, causing the source connector to break. The configs were fixed and updated to take into account Fsspec-specific connectors.

## 0.10.25

### Enhancements

* **Duplicate CLI param check** Given that many of the options associated with the `Click` based cli ingest commands are added dynamically from a number of configs, a check was incorporated to make sure there were no duplicate entries to prevent new configs from overwriting already added options.
* **Ingest CLI refactor for better code reuse** Much of the ingest cli code can be templated and was a copy-paste across files, adding potential risk. Code was refactored to use a base class which had much of the shared code templated.

### Features

* **Table OCR refactor** support Table OCR with pre-computed OCR data to ensure we only do one OCR for entrie document. User can specify
  ocr agent tesseract/paddle in environment variable `OCR_AGENT` for OCRing the entire document.
* **Adds accuracy function** The accuracy scoring was originally an option under `calculate_edit_distance`. For easy function call, it is now a wrapper around the original function that calls edit_distance and return as "score".
* **Adds HuggingFaceEmbeddingEncoder** The HuggingFace Embedding Encoder uses a local embedding model as opposed to using an API.
* **Add AWS bedrock embedding connector** `unstructured.embed.bedrock` now provides a connector to use AWS bedrock's `titan-embed-text` model to generate embeddings for elements. This features requires valid AWS bedrock setup and an internet connectionto run.

### Fixes

* **Import PDFResourceManager more directly** We were importing `PDFResourceManager` from `pdfminer.converter` which was causing an error for some users. We changed to import from the actual location of `PDFResourceManager`, which is `pdfminer.pdfinterp`.
* **Fix language detection of elements with empty strings** This resolves a warning message that was raised by `langdetect` if the language was attempted to be detected on an empty string. Language detection is now skipped for empty strings.
* **Fix chunks breaking on regex-metadata matches.** Fixes "over-chunking" when `regex_metadata` was used, where every element that contained a regex-match would start a new chunk.
* **Fix regex-metadata match offsets not adjusted within chunk.** Fixes incorrect regex-metadata match start/stop offset in chunks where multiple elements are combined.
* **Map source cli command configs when destination set** Due to how the source connector is dynamically called when the destination connector is set via the CLI, the configs were being set incorrectoy, causing the source connector to break. The configs were fixed and updated to take into account Fsspec-specific connectors.
* **Fix metrics folder not discoverable** Fixes issue where unstructured/metrics folder is not discoverable on PyPI by adding an `__init__.py` file under the folder.
* **Fix a bug when `parition_pdf` get `model_name=None`** In API usage the `model_name` value is `None` and the `cast` function in `partition_pdf` would return `None` and lead to attribution error. Now we use `str` function to explicit convert the content to string so it is garanteed to have `starts_with` and other string functions as attributes
* **Fix html partition fail on tables without `tbody` tag** HTML tables may sometimes just contain headers without body (`tbody` tag)

## 0.10.24

### Enhancements

* **Improve natural reading order** Some `OCR` elements with only spaces in the text have full-page width in the bounding box, which causes the `xycut` sorting to not work as expected. Now the logic to parse OCR results removes any elements with only spaces (more than one space).
* **Ingest compression utilities and fsspec connector support** Generic utility code added to handle files that get pulled from a source connector that are either tar or zip compressed and uncompress them locally. This is then processed using a local source connector. Currently this functionality has been incorporated into the fsspec connector and all those inheriting from it (currently: Azure Blob Storage, Google Cloud Storage, S3, Box, and Dropbox).
* **Ingest destination connectors support for writing raw list of elements** Along with the default write method used in the ingest pipeline to write the json content associated with the ingest docs, each destination connector can now also write a raw list of elements to the desired downstream location without having an ingest doc associated with it.

### Features

* **Adds element type percent match function** In order to evaluate the element type extracted, we add a function that calculates the matched percentage between two frequency dictionary.

### Fixes

* **Fix paddle model file not discoverable** Fixes issue where ocr_models/paddle_ocr.py file is not discoverable on PyPI by adding
  an `__init__.py` file under the folder.
* **Chipper v2 Fixes** Includes fix for a memory leak and rare last-element bbox fix. (unstructured-inference==0.7.7)
* **Fix image resizing issue** Includes fix related to resizing images in the tables pipeline. (unstructured-inference==0.7.6)

## 0.10.23

### Enhancements

* **Add functionality to limit precision when serializing to json** Precision for `points` is limited to 1 decimal point if coordinates["system"] == "PixelSpace" (otherwise 2 decimal points?). Precision for `detection_class_prob` is limited to 5 decimal points.
* **Fix csv file detection logic when mime-type is text/plain** Previously the logic to detect csv file type was considering only first row's comma count comparing with the header_row comma count and both the rows being same line the result was always true, Now the logic is changed to consider the comma's count for all the lines except first line and compare with header_row comma count.
* **Improved inference speed for Chipper V2** API requests with 'hi_res_model_name=chipper' now have ~2-3x faster responses.

### Features

### Fixes

* **Cleans up temporary files after conversion** Previously a file conversion utility was leaving temporary files behind on the filesystem without removing them when no longer needed. This fix helps prevent an accumulation of temporary files taking up excessive disk space.
* **Fixes `under_non_alpha_ratio` dividing by zero** Although this function guarded against a specific cause of division by zero, there were edge cases slipping through like strings with only whitespace. This update more generally prevents the function from performing a division by zero.
* **Fix languages default** Previously the default language was being set to English when elements didn't have text or if langdetect could not detect the language. It now defaults to None so there is not misleading information about the language detected.
* **Fixes recursion limit error that was being raised when partitioning Excel documents of a certain size** Previously we used a recursive method to find subtables within an excel sheet. However this would run afoul of Python's recursion depth limit when there was a contiguous block of more than 1000 cells within a sheet. This function has been updated to use the NetworkX library which avoids Python recursion issues.

## 0.10.22

### Enhancements

* **bump `unstructured-inference` to `0.7.3`** The updated version of `unstructured-inference` supports a new version of the Chipper model, as well as a cleaner schema for its output classes. Support is included for new inference features such as hierarchy and ordering.
* **Expose skip_infer_table_types in ingest CLI.** For each connector a new `--skip-infer-table-types` parameter was added to map to the `skip_infer_table_types` partition argument. This gives more granular control to unstructured-ingest users, allowing them to specify the file types for which we should attempt table extraction.
* **Add flag to ingest CLI to raise error if any single doc fails in pipeline** Currently if a single doc fails in the pipeline, the whole thing halts due to the error. This flag defaults to log an error but continue with the docs it can.
* **Emit hyperlink metadata for DOCX file-type.** DOCX partitioner now adds `metadata.links`, `metadata.link_texts` and `metadata.link_urls` for elements that contain a hyperlink that points to an external resource. So-called "jump" links pointing to document internal locations (such as those found in a table-of-contents "jumping" to a chapter or section) are excluded.

### Features

* **Add `elements_to_text` as a staging helper function** In order to get a single clean text output from unstructured for metric calculations, automate the process of extracting text from elements using this function.
* **Adds permissions(RBAC) data ingestion functionality for the Sharepoint connector.** Problem: Role based access control is an important component in many data storage systems. Users may need to pass permissions (RBAC) data to downstream systems when ingesting data. Feature: Added permissions data ingestion functionality to the Sharepoint connector.

### Fixes

* **Fixes PDF list parsing creating duplicate list items** Previously a bug in PDF list item parsing caused removal of other elements and duplication of the list item
* **Fixes duplicated elements** Fixes issue where elements are duplicated when embeddings are generated. This will allow users to generate embeddings for their list of Elements without duplicating/breaking the orginal content.
* **Fixes failure when flagging for embeddings through unstructured-ingest** Currently adding the embedding parameter to any connector results in a failure on the copy stage. This is resolves the issue by adding the IngestDoc to the context map in the embedding node's `run` method. This allows users to specify that connectors fetch embeddings without failure.
* **Fix ingest pipeline reformat nodes not discoverable** Fixes issue where  reformat nodes raise ModuleNotFoundError on import. This was due to the directory was missing `__init__.py` in order to make it discoverable.
* **Fix default language in ingest CLI** Previously the default was being set to english which injected potentially incorrect information to downstream language detection libraries. By setting the default to None allows those libraries to better detect what language the text is in the doc being processed.

## 0.10.21

* **Adds Scarf analytics**.

## 0.10.20

### Enhancements

* **Add document level language detection functionality.** Adds the "auto" default for the languages param to all partitioners. The primary language present in the document is detected using the `langdetect` package. Additional param `detect_language_per_element` is also added for partitioners that return multiple elements. Defaults to `False`.
* **Refactor OCR code** The OCR code for entire page is moved from unstructured-inference to unstructured. On top of continuing support for OCR language parameter, we also support two OCR processing modes, "entire_page" or "individual_blocks".
* **Align to top left when shrinking bounding boxes for `xy-cut` sorting:** Update `shrink_bbox()` to keep top left rather than center.
* **Add visualization script to annotate elements** This script is often used to analyze/visualize elements with coordinates (e.g. partition_pdf()).
* **Adds data source properties to the Jira, Github and Gitlab connectors** These properties (date_created, date_modified, version, source_url, record_locator) are written to element metadata during ingest, mapping elements to information about the document source from which they derive. This functionality enables downstream applications to reveal source document applications, e.g. a link to a GDrive doc, Salesforce record, etc.
* **Improve title detection in pptx documents** The default title textboxes on a pptx slide are now categorized as titles.
* **Improve hierarchy detection in pptx documents** List items, and other slide text are properly nested under the slide title. This will enable better chunking of pptx documents.
* **Refactor of the ingest cli workflow** The refactored approach uses a dynamically set pipeline with a snapshot along each step to save progress and accommodate continuation from a snapshot if an error occurs. This also allows the pipeline to dynamically assign any number of steps to modify the partitioned content before it gets written to a destination.
* **Applies `max_characters=<n>` argument to all element types in `add_chunking_strategy` decorator** Previously this argument was only utilized in chunking Table elements and now applies to all partitioned elements if `add_chunking_strategy` decorator is utilized, further preparing the elements for downstream processing.
* **Add common retry strategy utilities for unstructured-ingest** Dynamic retry strategy with exponential backoff added to Notion source connector.
*

### Features

* **Adds `bag_of_words` and `percent_missing_text` functions** In order to count the word frequencies in two input texts and calculate the percentage of text missing relative to the source document.
* **Adds `edit_distance` calculation metrics** In order to benchmark the cleaned, extracted text with unstructured, `edit_distance` (`Levenshtein distance`) is included.
* **Adds detection_origin field to metadata** Problem: Currently isn't an easy way to find out how an element was created. With this change that information is added. Importance: With this information the developers and users are now able to know how an element was created to make decisions on how to use it. In order tu use this feature
  setting UNSTRUCTURED_INCLUDE_DEBUG_METADATA=true is needed.
* **Adds a function that calculates frequency of the element type and its depth** To capture the accuracy of element type extraction, this function counts the occurrences of each unique element type with its depth for use in element metrics.

### Fixes

* **Fix zero division error in annotation bbox size** This fixes the bug where we find annotation bboxes realted to an element that need to divide the intersection size between annotation bbox and element bbox by the size of the annotation bbox
* **Fix prevent metadata module from importing dependencies from unnecessary modules** Problem: The `metadata` module had several top level imports that were only used in and applicable to code related to specific document types, while there were many general-purpose functions. As a result, general-purpose functions couldn't be used without unnecessary dependencies being installed. Fix: moved 3rd party dependency top level imports to inside the functions in which they are used and applied a decorator to check that the dependency is installed and emit a helpful error message if not.
* **Fixes category_depth None value for Title elements** Problem: `Title` elements from `chipper` get `category_depth`= None even when `Headline` and/or `Subheadline` elements are present in the same page. Fix: all `Title` elements with `category_depth` = None should be set to have a depth of 0 instead iff there are `Headline` and/or `Subheadline` element-types present. Importance: `Title` elements should be equivalent html `H1` when nested headings are present; otherwise, `category_depth` metadata can result ambiguous within elements in a page.
* **Tweak `xy-cut` ordering output to be more column friendly** This results in the order of elements more closely reflecting natural reading order which benefits downstream applications. While element ordering from `xy-cut` is usually mostly correct when ordering multi-column documents, sometimes elements from a RHS column will appear before elements in a LHS column. Fix: add swapped `xy-cut` ordering by sorting by X coordinate first and then Y coordinate.
* **Fixes badly initialized Formula** Problem: YoloX contain new types of elements, when loading a document that contain formulas a new element of that class
  should be generated, however the Formula class inherits from Element instead of Text. After this change the element is correctly created with the correct class
  allowing the document to be loaded. Fix: Change parent class for Formula to Text. Importance: Crucial to be able to load documents that contain formulas.
* **Fixes pdf uri error** An error was encountered when URI type of `GoToR` which refers to pdf resources outside of its own was detected since no condition catches such case. The code is fixing the issue by initialize URI before any condition check.

## 0.10.19

### Enhancements

* **Adds XLSX document level language detection** Enhancing on top of language detection functionality in previous release, we now support language detection within `.xlsx` file type at Element level.
* **bump `unstructured-inference` to `0.6.6`** The updated version of `unstructured-inference` makes table extraction in `hi_res` mode configurable to fine tune table extraction performance; it also improves element detection by adding a deduplication post processing step in the `hi_res` partitioning of pdfs and images.
* **Detect text in HTML Heading Tags as Titles** This will increase the accuracy of hierarchies in HTML documents and provide more accurate element categorization. If text is in an HTML heading tag and is not a list item, address, or narrative text, categorize it as a title.
* **Update python-based docs** Refactor docs to use the actual unstructured code rather than using the subprocess library to run the cli command itself.
* **Adds Table support for the `add_chunking_strategy` decorator to partition functions.** In addition to combining elements under Title elements, user's can now specify the `max_characters=<n>` argument to chunk Table elements into TableChunk elements with `text` and `text_as_html` of length `<n>` characters. This means partitioned Table results are ready for use in downstream applications without any post processing.
* **Expose endpoint url for s3 connectors** By allowing for the endpoint url to be explicitly overwritten, this allows for any non-AWS data providers supporting the s3 protocol to be supported (i.e. minio).

### Features

* **change default `hi_res` model for pdf/image partition to `yolox`** Now partitioning pdf/image using `hi_res` strategy utilizes `yolox_quantized` model isntead of `detectron2_onnx` model. This new default model has better recall for tables and produces more detailed categories for elements.
* **XLSX can now reads subtables within one sheet** Problem: Many .xlsx files are not created to be read as one full table per sheet. There are subtables, text and header along with more informations to extract from each sheet. Feature: This `partition_xlsx` now can reads subtable(s) within one .xlsx sheet, along with extracting other title and narrative texts. Importance: This enhance the power of .xlsx reading to not only one table per sheet, allowing user to capture more data tables from the file, if exists.
* **Update Documentation on Element Types and Metadata**: We have updated the documentation according to the latest element types and metadata. It includes the common and additional metadata provided by the Partitions and Connectors.

### Fixes

* **Fixes partition_pdf is_alnum reference bug** Problem: The `partition_pdf` when attempt to get bounding box from element experienced a reference before assignment error when the first object is not text extractable.  Fix: Switched to a flag when the condition is met. Importance: Crucial to be able to partition with pdf.
* **Fix various cases of HTML text missing after partition**
  Problem: Under certain circumstances, text immediately after some HTML tags will be misssing from partition result.
  Fix: Updated code to deal with these cases.
  Importance: This will ensure the correctness when partitioning HTML and Markdown documents.
* **Fixes chunking when `detection_class_prob` appears in Element metadata** Problem: when `detection_class_prob` appears in Element metadata, Elements will only be combined by chunk_by_title if they have the same `detection_class_prob` value (which is rare). This is unlikely a case we ever need to support and most often results in no chunking. Fix: `detection_class_prob` is included in the chunking list of metadata keys excluded for similarity comparison. Importance: This change allows `chunk_by_title` to operate as intended for documents which include `detection_class_prob` metadata in their Elements.

## 0.10.18

### Enhancements

* **Better detection of natural reading order in images and PDF's** The elements returned by partition better reflect natural reading order in some cases, particularly in complicated multi-column layouts, leading to better chunking and retrieval for downstream applications. Achieved by improving the `xy-cut` sorting to preprocess bboxes, shrinking all bounding boxes by 90% along x and y axes (still centered around the same center point), which allows projection lines to be drawn where not possible before if layout bboxes overlapped.
* **Improves `partition_xml` to be faster and more memory efficient when partitioning large XML files** The new behavior is to partition iteratively to prevent loading the entire XML tree into memory at once in most use cases.
* **Adds data source properties to SharePoint, Outlook, Onedrive, Reddit, Slack, DeltaTable connectors** These properties (date_created, date_modified, version, source_url, record_locator) are written to element metadata during ingest, mapping elements to information about the document source from which they derive. This functionality enables downstream applications to reveal source document applications, e.g. a link to a GDrive doc, Salesforce record, etc.
* **Add functionality to save embedded images in PDF's separately as images** This allows users to save embedded images in PDF's separately as images, given some directory path. The saved image path is written to the metadata for the Image element. Downstream applications may benefit by providing users with image links from relevant "hits."
* **Azure Cognite Search destination connector** New Azure Cognitive Search destination connector added to ingest CLI.  Users may now use `unstructured-ingest` to write partitioned data from over 20 data sources (so far) to an Azure Cognitive Search index.
* **Improves salesforce partitioning** Partitions Salesforce data as xlm instead of text for improved detail and flexibility. Partitions htmlbody instead of textbody for Salesforce emails. Importance: Allows all Salesforce fields to be ingested and gives Salesforce emails more detailed partitioning.
* **Add document level language detection functionality.** Introduces the "auto" default for the languages param, which then detects the languages present in the document using the `langdetect` package. Adds the document languages as ISO 639-3 codes to the element metadata. Implemented only for the partition_text function to start.
* **PPTX partitioner refactored in preparation for enhancement.** Behavior should be unchanged except that shapes enclosed in a group-shape are now included, as many levels deep as required (a group-shape can itself contain a group-shape).
* **Embeddings support for the SharePoint SourceConnector via unstructured-ingest CLI** The SharePoint connector can now optionally create embeddings from the elements it pulls out during partition and upload those embeddings to Azure Cognitive Search index.
* **Improves hierarchy from docx files by leveraging natural hierarchies built into docx documents**  Hierarchy can now be detected from an indentation level for list bullets/numbers and by style name (e.g. Heading 1, List Bullet 2, List Number).
* **Chunking support for the SharePoint SourceConnector via unstructured-ingest CLI** The SharePoint connector can now optionally chunk the elements pulled out during partition via the chunking unstructured brick. This can be used as a stage before creating embeddings.

### Features

* **Adds `links` metadata in `partition_pdf` for `fast` strategy.** Problem: PDF files contain rich information and hyperlink that Unstructured did not captured earlier. Feature: `partition_pdf` now can capture embedded links within the file along with its associated text and page number. Importance: Providing depth in extracted elements give user a better understanding and richer context of documents. This also enables user to map to other elements within the document if the hyperlink is refered internally.
* **Adds the embedding module to be able to embed Elements** Problem: Many NLP applications require the ability to represent parts of documents in a semantic way. Until now, Unstructured did not have text embedding ability within the core library. Feature: This embedding module is able to track embeddings related data with a class, embed a list of elements, and return an updated list of Elements with the *embeddings* property. The module is also able to embed query strings. Importance: Ability to embed documents or parts of documents will enable users to make use of these semantic representations in different NLP applications, such as search, retrieval, and retrieval augmented generation.

### Fixes

* **Fixes a metadata source serialization bug** Problem: In unstructured elements, when loading an elements json file from the disk, the data_source attribute is assumed to be an instance of DataSourceMetadata and the code acts based on that. However the loader did not satisfy the assumption, and loaded it as a dict instead, causing an error. Fix: Added necessary code block to initialize a DataSourceMetadata object, also refactored DataSourceMetadata.from_dict() method to remove redundant code. Importance: Crucial to be able to load elements (which have data_source fields) from json files.
* **Fixes issue where unstructured-inference was not getting updated** Problem: unstructured-inference was not getting upgraded to the version to match unstructured release when doing a pip install.  Solution: using `pip install unstructured[all-docs]` it will now upgrade both unstructured and unstructured-inference. Importance: This will ensure that the inference library is always in sync with the unstructured library, otherwise users will be using outdated libraries which will likely lead to unintended behavior.
* **Fixes SharePoint connector failures if any document has an unsupported filetype** Problem: Currently the entire connector ingest run fails if a single IngestDoc has an unsupported filetype. This is because a ValueError is raised in the IngestDoc's `__post_init__`. Fix: Adds a try/catch when the IngestConnector runs get_ingest_docs such that the error is logged but all processable documents->IngestDocs are still instantiated and returned. Importance: Allows users to ingest SharePoint content even when some files with unsupported filetypes exist there.
* **Fixes Sharepoint connector server_path issue** Problem: Server path for the Sharepoint Ingest Doc was incorrectly formatted, causing issues while fetching pages from the remote source. Fix: changes formatting of remote file path before instantiating SharepointIngestDocs and appends a '/' while fetching pages from the remote source. Importance: Allows users to fetch pages from Sharepoint Sites.
* **Fixes Sphinx errors.** Fixes errors when running Sphinx `make html` and installs library to suppress warnings.
* **Fixes a metadata backwards compatibility error** Problem: When calling `partition_via_api`, the hosted api may return an element schema that's newer than the current `unstructured`. In this case, metadata fields were added which did not exist in the local `ElementMetadata` dataclass, and `__init__()` threw an error. Fix: remove nonexistent fields before instantiating in `ElementMetadata.from_json()`. Importance: Crucial to avoid breaking changes when adding fields.
* **Fixes issue with Discord connector when a channel returns `None`** Problem: Getting the `jump_url` from a nonexistent Discord `channel` fails. Fix: property `jump_url` is now retrieved within the same context as the messages from the channel. Importance: Avoids cascading issues when the connector fails to fetch information about a Discord channel.
* **Fixes occasionally SIGABTR when writing table with `deltalake` on Linux** Problem: occasionally on Linux ingest can throw a `SIGABTR` when writing `deltalake` table even though the table was written correctly. Fix: put the writing function into a `Process` to ensure its execution to the fullest extent before returning to the main process. Importance: Improves stability of connectors using `deltalake`
* **Fixes badly initialized Formula** Problem: YoloX contain new types of elements, when loading a document that contain formulas a new element of that class should be generated, however the Formula class inherits from Element instead of Text. After this change the element is correctly created with the correct class allowing the document to be loaded. Fix: Change parent class for Formula to Text. Importance: Crucial to be able to load documents that contain formulas.

## 0.10.16

### Enhancements

* **Adds data source properties to Airtable, Confluence, Discord, Elasticsearch, Google Drive, and Wikipedia connectors** These properties (date_created, date_modified, version, source_url, record_locator) are written to element metadata during ingest, mapping elements to information about the document source from which they derive. This functionality enables downstream applications to reveal source document applications, e.g. a link to a GDrive doc, Salesforce record, etc.
* **DOCX partitioner refactored in preparation for enhancement.** Behavior should be unchanged except in multi-section documents containing different headers/footers for different sections. These will now emit all distinct headers and footers encountered instead of just those for the last section.
* **Add a function to map between Tesseract and standard language codes.** This allows users to input language information to the `languages` param in any Tesseract-supported langcode or any ISO 639 standard language code.
* **Add document level language detection functionality.** Introduces the "auto" default for the languages param, which then detects the languages present in the document using the `langdetect` package. Implemented only for the partition_text function to start.

### Features

### Fixes

* ***Fixes an issue that caused a partition error for some PDF's.** Fixes GH Issue 1460 by bypassing a coordinate check if an element has invalid coordinates.

## 0.10.15

### Enhancements

* **Support for better element categories from the next-generation image-to-text model ("chipper").** Previously, not all of the classifications from Chipper were being mapped to proper `unstructured` element categories so the consumer of the library would see many `UncategorizedText` elements. This fixes the issue, improving the granularity of the element categories outputs for better downstream processing and chunking. The mapping update is:
  * "Threading": `NarrativeText`
  * "Form": `NarrativeText`
  * "Field-Name": `Title`
  * "Value": `NarrativeText`
  * "Link": `NarrativeText`
  * "Headline": `Title` (with `category_depth=1`)
  * "Subheadline": `Title` (with `category_depth=2`)
  * "Abstract": `NarrativeText`
* **Better ListItem grouping for PDF's (fast strategy).** The `partition_pdf` with `fast` strategy previously broke down some numbered list item lines as separate elements. This enhancement leverages the x,y coordinates and bbox sizes to help decide whether the following chunk of text is a continuation of the immediate previous detected ListItem element or not, and not detect it as its own non-ListItem element.
* **Fall back to text-based classification for uncategorized Layout elements for Images and PDF's**. Improves element classification by running existing text-based rules on previously `UncategorizedText` elements.
* **Adds table partitioning for Partitioning for many doc types including: .html, .epub., .md, .rst, .odt, and .msg.** At the core of this change is the .html partition functionality, which is leveraged by the other effected doc types. This impacts many scenarios where `Table` Elements are now propery extracted.
* **Create and add `add_chunking_strategy` decorator to partition functions.** Previously, users were responsible for their own chunking after partitioning elements, often required for downstream applications. Now, individual elements may be combined into right-sized chunks where min and max character size may be specified if `chunking_strategy=by_title`. Relevant elements are grouped together for better downstream results. This enables users immediately use partitioned results effectively in downstream applications (e.g. RAG architecture apps) without any additional post-processing.
* **Adds `languages` as an input parameter and marks `ocr_languages` kwarg for deprecation in pdf, image, and auto partitioning functions.** Previously, language information was only being used for Tesseract OCR for image-based documents and was in a Tesseract specific string format, but by refactoring into a list of standard language codes independent of Tesseract, the `unstructured` library will better support `languages` for other non-image pipelines and/or support for other OCR engines.
* **Removes `UNSTRUCTURED_LANGUAGE` env var usage and replaces `language` with `languages` as an input parameter to unstructured-partition-text_type functions.** The previous parameter/input setup was not user-friendly or scalable to the variety of elements being processed. By refactoring the inputted language information into a list of standard language codes, we can support future applications of the element language such as detection, metadata, and multi-language elements. Now, to skip English specific checks, set the `languages` parameter to any non-English language(s).
* **Adds `xlsx` and `xls` filetype extensions to the `skip_infer_table_types` default list in `partition`.** By adding these file types to the input parameter these files should not go through table extraction. Users can still specify if they would like to extract tables from these filetypes, but will have to set the `skip_infer_table_types` to exclude the desired filetype extension. This avoids mis-representing complex spreadsheets where there may be multiple sub-tables and other content.
* **Better debug output related to sentence counting internals**. Clarify message when sentence is not counted toward sentence count because there aren't enough words, relevant for developers focused on `unstructured`s NLP internals.
* **Faster ocr_only speed for partitioning PDF and images.** Use `unstructured_pytesseract.run_and_get_multiple_output` function to reduce the number of calls to `tesseract` by half when partitioning pdf or image with `tesseract`
* **Adds data source properties to fsspec connectors** These properties (date_created, date_modified, version, source_url, record_locator) are written to element metadata during ingest, mapping elements to information about the document source from which they derive. This functionality enables downstream applications to reveal source document applications, e.g. a link to a GDrive doc, Salesforce record, etc.
* **Add delta table destination connector** New delta table destination connector added to ingest CLI.  Users may now use `unstructured-ingest` to write partitioned data from over 20 data sources (so far) to a Delta Table.
* **Rename to Source and Destination Connectors in the Documentation.** Maintain naming consistency between Connectors codebase and documentation with the first addition to a destination connector.
* **Non-HTML text files now return unstructured-elements as opposed to HTML-elements.** Previously the text based files that went through `partition_html` would return HTML-elements but now we preserve the format from the input using `source_format` argument in the partition call.
* **Adds `PaddleOCR` as an optional alternative to `Tesseract`** for OCR in processing of PDF or Image files, it is installable via the `makefile` command `install-paddleocr`. For experimental purposes only.
* **Bump unstructured-inference** to 0.5.28. This version bump markedly improves the output of table data, rendered as `metadata.text_as_html` in an element. These changes include:
  * add env variable `ENTIRE_PAGE_OCR` to specify using paddle or tesseract on entire page OCR
  * table structure detection now pads the input image by 25 pixels in all 4 directions to improve its recall (0.5.27)
  * support paddle with both cpu and gpu and assume it is pre-installed (0.5.26)
  * fix a bug where `cells_to_html` doesn't handle cells spanning multiple rows properly (0.5.25)
  * remove `cv2` preprocessing step before OCR step in table transformer (0.5.24)

### Features

* **Adds element metadata via `category_depth` with default value None**.
  * This additional metadata is useful for vectordb/LLM, chunking strategies, and retrieval applications.
* **Adds a naive hierarchy for elements via a `parent_id` on the element's metadata**
  * Users will now have more metadata for implementing vectordb/LLM chunking strategies. For example, text elements could be queried by their preceding title element.
  * Title elements created from HTML headings will properly nest

### Fixes

* **`add_pytesseract_bboxes_to_elements` no longer returns `nan` values**. The function logic is now broken into new methods
  `_get_element_box` and `convert_multiple_coordinates_to_new_system`
* **Selecting a different model wasn't being respected when calling `partition_image`.** Problem: `partition_pdf` allows for passing a `model_name` parameter. Given the similarity between the image and PDF pipelines, the expected behavior is that `partition_image` should support the same parameter, but `partition_image` was unintentionally not passing along its `kwargs`. This was corrected by adding the kwargs to the downstream call.
* **Fixes a chunking issue via dropping the field "coordinates".** Problem: chunk_by_title function was chunking each element to its own individual chunk while it needed to group elements into a fewer number of chunks. We've discovered that this happens due to a metadata matching logic in chunk_by_title function, and discovered that elements with different metadata can't be put into the same chunk. At the same time, any element with "coordinates" essentially had different metadata than other elements, due each element locating in different places and having different coordinates. Fix: That is why we have included the key "coordinates" inside a list of excluded metadata keys, while doing this "metadata_matches" comparision. Importance: This change is crucial to be able to chunk by title for documents which include "coordinates" metadata in their elements.

## 0.10.14

### Enhancements

* Update all connectors to use new downstream architecture
  * New click type added to parse comma-delimited string inputs
  * Some CLI options renamed

### Features

### Fixes

## 0.10.13

### Enhancements

* Updated documentation: Added back support doc types for partitioning, more Python codes in the API page,  RAG definition, and use case.
* Updated Hi-Res Metadata: PDFs and Images using Hi-Res strategy now have layout model class probabilities added ot metadata.
* Updated the `_detect_filetype_from_octet_stream()` function to use libmagic to infer the content type of file when it is not a zip file.
* Tesseract minor version bump to 5.3.2

### Features

* Add Jira Connector to be able to pull issues from a Jira organization
* Add `clean_ligatures` function to expand ligatures in text

### Fixes

* `partition_html` breaks on `<br>` elements.
* Ingest error handling to properly raise errors when wrapped
* GH issue 1361: fixes a sortig error that prevented some PDF's from being parsed
* Bump unstructured-inference
  * Brings back embedded images in PDF's (0.5.23)

## 0.10.12

### Enhancements

* Removed PIL pin as issue has been resolved upstream
* Bump unstructured-inference
  * Support for yolox_quantized layout detection model (0.5.20)
* YoloX element types added

### Features

* Add Salesforce Connector to be able to pull Account, Case, Campaign, EmailMessage, Lead

### Fixes

* Bump unstructured-inference
  * Avoid divide-by-zero errors swith `safe_division` (0.5.21)

## 0.10.11

### Enhancements

* Bump unstructured-inference
  * Combine entire-page OCR output with layout-detected elements, to ensure full coverage of the page (0.5.19)

### Features

* Add in ingest cli s3 writer

### Fixes

* Fix a bug where `xy-cut` sorting attemps to sort elements without valid coordinates; now xy cut sorting only works when **all** elements have valid coordinates

## 0.10.10

### Enhancements

* Adds `text` as an input parameter to `partition_xml`.
* `partition_xml` no longer runs through `partition_text`, avoiding incorrect splitting
  on carriage returns in the XML. Since `partition_xml` no longer calls `partition_text`,
  `min_partition` and `max_partition` are no longer supported in `partition_xml`.
* Bump `unstructured-inference==0.5.18`, change non-default detectron2 classification threshold
* Upgrade base image from rockylinux 8 to rockylinux 9
* Serialize IngestDocs to JSON when passing to subprocesses

### Features

### Fixes

- Fix a bug where mismatched `elements` and `bboxes` are passed into `add_pytesseract_bbox_to_elements`

## 0.10.9

### Enhancements

* Fix `test_json` to handle only non-extra dependencies file types (plain-text)

### Features

* Adds `chunk_by_title` to break a document into sections based on the presence of `Title`
  elements.
* add new extraction function `extract_image_urls_from_html` to extract all img related URL from html text.

### Fixes

* Make cv2 dependency optional
* Edit `add_pytesseract_bbox_to_elements`'s (`ocr_only` strategy) `metadata.coordinates.points` return type to `Tuple` for consistency.
* Re-enable test-ingest-confluence-diff for ingest tests
* Fix syntax for ingest test check number of files
* Fix csv and tsv partitioners loosing the first line of the files when creating elements

## 0.10.8

### Enhancements

* Release docker image that installs Python 3.10 rather than 3.8

### Features

### Fixes

## 0.10.7

### Enhancements

### Features

### Fixes

* Remove overly aggressive ListItem chunking for images and PDF's which typically resulted in inchorent elements.

## 0.10.6

### Enhancements

* Enable `partition_email` and `partition_msg` to detect if an email is PGP encryped. If
  and email is PGP encryped, the functions will return an empy list of elements and
  emit a warning about the encrypted content.
* Add threaded Slack conversations into Slack connector output
* Add functionality to sort elements using `xy-cut` sorting approach in `partition_pdf` for `hi_res` and `fast` strategies
* Bump unstructured-inference
  * Set OMP_THREAD_LIMIT to 1 if not set for better tesseract perf (0.5.17)

### Features

* Extract coordinates from PDFs and images when using OCR only strategy and add to metadata

### Fixes

* Update `partition_html` to respect the order of `<pre>` tags.
* Fix bug in `partition_pdf_or_image` where two partitions were called if `strategy == "ocr_only"`.
* Bump unstructured-inference
  * Fix issue where temporary files were being left behind (0.5.16)
* Adds deprecation warning for the `file_filename` kwarg to `partition`, `partition_via_api`,
  and `partition_multiple_via_api`.
* Fix documentation build workflow by pinning dependencies

## 0.10.5

### Enhancements

* Create new CI Pipelines
  - Checking text, xml, email, and html doc tests against the library installed without extras
  - Checking each library extra against their respective tests
* `partition` raises an error and tells the user to install the appropriate extra if a filetype
  is detected that is missing dependencies.
* Add custom errors to ingest
* Bump `unstructured-ingest==0.5.15`
  - Handle an uncaught TesseractError (0.5.15)
  - Add TIFF test file and TIFF filetype to `test_from_image_file` in `test_layout` (0.5.14)
* Use `entire_page` ocr mode for pdfs and images
* Add notes on extra installs to docs
* Adds ability to reuse connections per process in unstructured-ingest

### Features

* Add delta table connector

### Fixes

## 0.10.4

* Pass ocr_mode in partition_pdf and set the default back to individual pages for now
* Add diagrams and descriptions for ingest design in the ingest README

### Features

* Supports multipage TIFF image partitioning

### Fixes

## 0.10.2

### Enhancements

* Bump unstructured-inference==0.5.13:
  - Fix extracted image elements being included in layout merge, addresses the issue
    where an entire-page image in a PDF was not passed to the layout model when using hi_res.

### Features

### Fixes

## 0.10.1

### Enhancements

* Bump unstructured-inference==0.5.12:
  - fix to avoid trace for certain PDF's (0.5.12)
  - better defaults for DPI for hi_res and  Chipper (0.5.11)
  - implement full-page OCR (0.5.10)

### Features

### Fixes

* Fix dead links in repository README (Quick Start > Install for local development, and Learn more > Batch Processing)
* Update document dependencies to include tesseract-lang for additional language support (required for tests to pass)

## 0.10.0

### Enhancements

* Add `include_header` kwarg to `partition_xlsx` and change default behavior to `True`
* Update the `links` and `emphasized_texts` metadata fields

### Features

### Fixes

## 0.9.3

### Enhancements

* Pinned dependency cleanup.
* Update `partition_csv` to always use `soupparser_fromstring` to parse `html text`
* Update `partition_tsv` to always use `soupparser_fromstring` to parse `html text`
* Add `metadata.section` to capture epub table of contents data
* Add `unique_element_ids` kwarg to partition functions. If `True`, will use a UUID
  for element IDs instead of a SHA-256 hash.
* Update `partition_xlsx` to always use `soupparser_fromstring` to parse `html text`
* Add functionality to switch `html` text parser based on whether the `html` text contains emoji
* Add functionality to check if a string contains any emoji characters
* Add CI tests around Notion

### Features

* Add Airtable Connector to be able to pull views/tables/bases from an Airtable organization

### Fixes

* fix pdf partition of list items being detected as titles in OCR only mode
* make notion module discoverable
* fix emails with `Content-Distribution: inline` and `Content-Distribution: attachment` with no filename
* Fix email attachment filenames which had `=` in the filename itself

## 0.9.2

### Enhancements

* Update table extraction section in API documentation to sync with change in Prod API
* Update Notion connector to extract to html
* Added UUID option for `element_id`
* Bump unstructured-inference==0.5.9:
  - better caching of models
  - another version of detectron2 available, though the default layout model is unchanged
* Added UUID option for element_id
* Added UUID option for element_id
* CI improvements to run ingest tests in parallel

### Features

* Adds Sharepoint connector.

### Fixes

* Bump unstructured-inference==0.5.9:
  - ignores Tesseract errors where no text is extracted for tiles that indeed, have no text

## 0.9.1

### Enhancements

* Adds --partition-pdf-infer-table-structure to unstructured-ingest.
* Enable `partition_html` to skip headers and footers with the `skip_headers_and_footers` flag.
* Update `partition_doc` and `partition_docx` to track emphasized texts in the output
* Adds post processing function `filter_element_types`
* Set the default strategy for partitioning images to `hi_res`
* Add page break parameter section in API documentation to sync with change in Prod API
* Update `partition_html` to track emphasized texts in the output
* Update `XMLDocument._read_xml` to create `<p>` tag element for the text enclosed in the `<pre>` tag
* Add parameter `include_tail_text` to `_construct_text` to enable (skip) tail text inclusion
* Add Notion connector

### Features

### Fixes

* Remove unused `_partition_via_api` function
* Fixed emoji bug in `partition_xlsx`.
* Pass `file_filename` metadata when partitioning file object
* Skip ingest test on missing Slack token
* Add Dropbox variables to CI environments
* Remove default encoding for ingest
* Adds new element type `EmailAddress` for recognising email address in the  text
* Simplifies `min_partition` logic; makes partitions falling below the `min_partition`
  less likely.
* Fix bug where ingest test check for number of files fails in smoke test
* Fix unstructured-ingest entrypoint failure

## 0.9.0

### Enhancements

* Dependencies are now split by document type, creating a slimmer base installation.

## 0.8.8

### Enhancements

### Features

### Fixes

* Rename "date" field to "last_modified"
* Adds Box connector

### Fixes

## 0.8.7

### Enhancements

* Put back useful function `split_by_paragraph`

### Features

### Fixes

* Fix argument order in NLTK download step

## 0.8.6

### Enhancements

### Features

### Fixes

* Remove debug print lines and non-functional code

## 0.8.5

### Enhancements

* Add parameter `skip_infer_table_types` to enable (skip) table extraction for other doc types
* Adds optional Unstructured API unit tests in CI
* Tracks last modified date for all document types.
* Add auto_paragraph_grouper to detect new-line and blank-line new paragraph for .txt files.
* refactor the ingest cli to better support expanding supported connectors

## 0.8.3

### Enhancements

### Features

### Fixes

* NLTK now only gets downloaded if necessary.
* Handling for empty tables in Word Documents and PowerPoints.

## 0.8.4

### Enhancements

* Additional tests and refactor of JSON detection.
* Update functionality to retrieve image metadata from a page for `document_to_element_list`
* Links are now tracked in `partition_html` output.
* Set the file's current position to the beginning after reading the file in `convert_to_bytes`
* Add `min_partition` kwarg to that combines elements below a specified threshold and modifies splitting of strings longer than max partition so words are not split.
* set the file's current position to the beginning after reading the file in `convert_to_bytes`
* Add slide notes to pptx
* Add `--encoding` directive to ingest
* Improve json detection by `detect_filetype`

### Features

* Adds Outlook connector
* Add support for dpi parameter in inference library
* Adds Onedrive connector.
* Add Confluence connector for ingest cli to pull the body text from all documents from all spaces in a confluence domain.

### Fixes

* Fixes issue with email partitioning where From field was being assigned the To field value.
* Use the `image_metadata` property of the `PageLayout` instance to get the page image info in the `document_to_element_list`
* Add functionality to write images to computer storage temporarily instead of keeping them in memory for `ocr_only` strategy
* Add functionality to convert a PDF in small chunks of pages at a time for `ocr_only` strategy
* Adds `.txt`, `.text`, and `.tab` to list of extensions to check if file
  has a `text/plain` MIME type.
* Enables filters to be passed to `partition_doc` so it doesn't error with LibreOffice7.
* Removed old error message that's superseded by `requires_dependencies`.
* Removes using `hi_res` as the default strategy value for `partition_via_api` and `partition_multiple_via_api`

## 0.8.1

### Enhancements

* Add support for Python 3.11

### Features

### Fixes

* Fixed `auto` strategy detected scanned document as having extractable text and using `fast` strategy, resulting in no output.
* Fix list detection in MS Word documents.
* Don't instantiate an element with a coordinate system when there isn't a way to get its location data.

## 0.8.0

### Enhancements

* Allow model used for hi res pdf partition strategy to be chosen when called.
* Updated inference package

### Features

* Add `metadata_filename` parameter across all partition functions

### Fixes

* Update to ensure `convert_to_datafame` grabs all of the metadata fields.
* Adjust encoding recognition threshold value in `detect_file_encoding`
* Fix KeyError when `isd_to_elements` doesn't find a type
* Fix `_output_filename` for local connector, allowing single files to be written correctly to the disk
* Fix for cases where an invalid encoding is extracted from an email header.

### BREAKING CHANGES

* Information about an element's location is no longer returned as top-level attributes of an element. Instead, it is returned in the `coordinates` attribute of the element's metadata.

## 0.7.12

### Enhancements

* Adds `include_metadata` kwarg to `partition_doc`, `partition_docx`, `partition_email`, `partition_epub`, `partition_json`, `partition_msg`, `partition_odt`, `partition_org`, `partition_pdf`, `partition_ppt`, `partition_pptx`, `partition_rst`, and `partition_rtf`

### Features

* Add Elasticsearch connector for ingest cli to pull specific fields from all documents in an index.
* Adds Dropbox connector

### Fixes

* Fix tests that call unstructured-api by passing through an api-key
* Fixed page breaks being given (incorrect) page numbers
* Fix skipping download on ingest when a source document exists locally

## 0.7.11

### Enhancements

* More deterministic element ordering when using `hi_res` PDF parsing strategy (from unstructured-inference bump to 0.5.4)
* Make large model available (from unstructured-inference bump to 0.5.3)
* Combine inferred elements with extracted elements (from unstructured-inference bump to 0.5.2)
* `partition_email` and `partition_msg` will now process attachments if `process_attachments=True`
  and a attachment partitioning functions is passed through with `attachment_partitioner=partition`.

### Features

### Fixes

* Fix tests that call unstructured-api by passing through an api-key
* Fixed page breaks being given (incorrect) page numbers
* Fix skipping download on ingest when a source document exists locally

## 0.7.10

### Enhancements

* Adds a `max_partition` parameter to `partition_text`, `partition_pdf`, `partition_email`,
  `partition_msg` and `partition_xml` that sets a limit for the size of an individual
  document elements. Defaults to `1500` for everything except `partition_xml`, which has
  a default value of `None`.
* DRY connector refactor

### Features

* `hi_res` model for pdfs and images is selectable via environment variable.

### Fixes

* CSV check now ignores escaped commas.
* Fix for filetype exploration util when file content does not have a comma.
* Adds negative lookahead to bullet pattern to avoid detecting plain text line
  breaks like `-------` as list items.
* Fix pre tag parsing for `partition_html`
* Fix lookup error for annotated Arabic and Hebrew encodings

## 0.7.9

### Enhancements

* Improvements to string check for leafs in `partition_xml`.
* Adds --partition-ocr-languages to unstructured-ingest.

### Features

* Adds `partition_org` for processed Org Mode documents.

### Fixes

## 0.7.8

### Enhancements

### Features

* Adds Google Cloud Service connector

### Fixes

* Updates the `parse_email` for `partition_eml` so that `unstructured-api` passes the smoke tests
* `partition_email` now works if there is no message content
* Updates the `"fast"` strategy for `partition_pdf` so that it's able to recursively
* Adds recursive functionality to all fsspec connectors
* Adds generic --recursive ingest flag

## 0.7.7

### Enhancements

* Adds functionality to replace the `MIME` encodings for `eml` files with one of the common encodings if a `unicode` error occurs
* Adds missed file-like object handling in `detect_file_encoding`
* Adds functionality to extract charset info from `eml` files

### Features

* Added coordinate system class to track coordinate types and convert to different coordinate

### Fixes

* Adds an `html_assemble_articles` kwarg to `partition_html` to enable users to capture
  control whether content outside of `<article>` tags is captured when
  `<article>` tags are present.
* Check for the `xml` attribute on `element` before looking for pagebreaks in `partition_docx`.

## 0.7.6

### Enhancements

* Convert fast startegy to ocr_only for images
* Adds support for page numbers in `.docx` and `.doc` when user or renderer
  created page breaks are present.
* Adds retry logic for the unstructured-ingest Biomed connector

### Features

* Provides users with the ability to extract additional metadata via regex.
* Updates `partition_docx` to include headers and footers in the output.
* Create `partition_tsv` and associated tests. Make additional changes to `detect_filetype`.

### Fixes

* Remove fake api key in test `partition_via_api` since we now require valid/empty api keys
* Page number defaults to `None` instead of `1` when page number is not present in the metadata.
  A page number of `None` indicates that page numbers are not being tracked for the document
  or that page numbers do not apply to the element in question..
* Fixes an issue with some pptx files. Assume pptx shapes are found in top left position of slide
  in case the shape.top and shape.left attributes are `None`.

## 0.7.5

### Enhancements

* Adds functionality to sort elements in `partition_pdf` for `fast` strategy
* Adds ingest tests with `--fast` strategy on PDF documents
* Adds --api-key to unstructured-ingest

### Features

* Adds `partition_rst` for processed ReStructured Text documents.

### Fixes

* Adds handling for emails that do not have a datetime to extract.
* Adds pdf2image package as core requirement of unstructured (with no extras)

## 0.7.4

### Enhancements

* Allows passing kwargs to request data field for `partition_via_api` and `partition_multiple_via_api`
* Enable MIME type detection if libmagic is not available
* Adds handling for empty files in `detect_filetype` and `partition`.

### Features

### Fixes

* Reslove `grpcio` import issue on `weaviate.schema.validate_schema` for python 3.9 and 3.10
* Remove building `detectron2` from source in Dockerfile

## 0.7.3

### Enhancements

* Update IngestDoc abstractions and add data source metadata in ElementMetadata

### Features

### Fixes

* Pass `strategy` parameter down from `partition` for `partition_image`
* Filetype detection if a CSV has a `text/plain` MIME type
* `convert_office_doc` no longers prints file conversion info messages to stdout.
* `partition_via_api` reflects the actual filetype for the file processed in the API.

## 0.7.2

### Enhancements

* Adds an optional encoding kwarg to `elements_to_json` and `elements_from_json`
* Bump version of base image to use new stable version of tesseract

### Features

### Fixes

* Update the `read_txt_file` utility function to keep using `spooled_to_bytes_io_if_needed` for xml
* Add functionality to the `read_txt_file` utility function to handle file-like object from URL
* Remove the unused parameter `encoding` from `partition_pdf`
* Change auto.py to have a `None` default for encoding
* Add functionality to try other common encodings for html and xml files if an error related to the encoding is raised and the user has not specified an encoding.
* Adds benchmark test with test docs in example-docs
* Re-enable test_upload_label_studio_data_with_sdk
* File detection now detects code files as plain text
* Adds `tabulate` explicitly to dependencies
* Fixes an issue in `metadata.page_number` of pptx files
* Adds showing help if no parameters passed

## 0.7.1

### Enhancements

### Features

* Add `stage_for_weaviate` to stage `unstructured` outputs for upload to Weaviate, along with
  a helper function for defining a class to use in Weaviate schemas.
* Builds from Unstructured base image, built off of Rocky Linux 8.7, this resolves almost all CVE's in the image.

### Fixes

## 0.7.0

### Enhancements

* Installing `detectron2` from source is no longer required when using the `local-inference` extra.
* Updates `.pptx` parsing to include text in tables.

### Features

### Fixes

* Fixes an issue in `_add_element_metadata` that caused all elements to have `page_number=1`
  in the element metadata.
* Adds `.log` as a file extension for TXT files.
* Adds functionality to try other common encodings for email (`.eml`) files if an error related to the encoding is raised and the user has not specified an encoding.
* Allow passed encoding to be used in the `replace_mime_encodings`
* Fixes page metadata for `partition_html` when `include_metadata=False`
* A `ValueError` now raises if `file_filename` is not specified when you use `partition_via_api`
  with a file-like object.

## 0.6.11

### Enhancements

* Supports epub tests since pandoc is updated in base image

### Features

### Fixes

## 0.6.10

### Enhancements

* XLS support from auto partition

### Features

### Fixes

## 0.6.9

### Enhancements

* fast strategy for pdf now keeps element bounding box data
* setup.py refactor

### Features

### Fixes

* Adds functionality to try other common encodings if an error related to the encoding is raised and the user has not specified an encoding.
* Adds additional MIME types for CSV

## 0.6.8

### Enhancements

### Features

* Add `partition_csv` for CSV files.

### Fixes

## 0.6.7

### Enhancements

* Deprecate `--s3-url` in favor of `--remote-url` in CLI
* Refactor out non-connector-specific config variables
* Add `file_directory` to metadata
* Add `page_name` to metadata. Currently used for the sheet name in XLSX documents.
* Added a `--partition-strategy` parameter to unstructured-ingest so that users can specify
  partition strategy in CLI. For example, `--partition-strategy fast`.
* Added metadata for filetype.
* Add Discord connector to pull messages from a list of channels
* Refactor `unstructured/file-utils/filetype.py` to better utilise hashmap to return mime type.
* Add local declaration of DOCX_MIME_TYPES and XLSX_MIME_TYPES for `test_filetype.py`.

### Features

* Add `partition_xml` for XML files.
* Add `partition_xlsx` for Microsoft Excel documents.

### Fixes

* Supports `hml` filetype for partition as a variation of html filetype.
* Makes `pytesseract` a function level import in `partition_pdf` so you can use the `"fast"`
  or `"hi_res"` strategies if `pytesseract` is not installed. Also adds the
  `required_dependencies` decorator for the `"hi_res"` and `"ocr_only"` strategies.
* Fix to ensure `filename` is tracked in metadata for `docx` tables.

## 0.6.6

### Enhancements

* Adds an `"auto"` strategy that chooses the partitioning strategy based on document
  characteristics and function kwargs. This is the new default strategy for `partition_pdf`
  and `partition_image`. Users can maintain existing behavior by explicitly setting
  `strategy="hi_res"`.
* Added an additional trace logger for NLP debugging.
* Add `get_date` method to `ElementMetadata` for converting the datestring to a `datetime` object.
* Cleanup the `filename` attribute on `ElementMetadata` to remove the full filepath.

### Features

* Added table reading as html with URL parsing to `partition_docx` in docx
* Added metadata field for text_as_html for docx files

### Fixes

* `fileutils/file_type` check json and eml decode ignore error
* `partition_email` was updated to more flexibly handle deviations from the RFC-2822 standard.
  The time in the metadata returns `None` if the time does not match RFC-2822 at all.
* Include all metadata fields when converting to dataframe or CSV

## 0.6.5

### Enhancements

* Added support for SpooledTemporaryFile file argument.

### Features

### Fixes

## 0.6.4

### Enhancements

* Added an "ocr_only" strategy for `partition_pdf`. Refactored the strategy decision
  logic into its own module.

### Features

### Fixes

## 0.6.3

### Enhancements

* Add an "ocr_only" strategy for `partition_image`.

### Features

* Added `partition_multiple_via_api` for partitioning multiple documents in a single REST
  API call.
* Added `stage_for_baseplate` function to prepare outputs for ingestion into Baseplate.
* Added `partition_odt` for processing Open Office documents.

### Fixes

* Updates the grouping logic in the `partition_pdf` fast strategy to group together text
  in the same bounding box.

## 0.6.2

### Enhancements

* Added logic to `partition_pdf` for detecting copy protected PDFs and falling back
  to the hi res strategy when necessary.

### Features

* Add `partition_via_api` for partitioning documents through the hosted API.

### Fixes

* Fix how `exceeds_cap_ratio` handles empty (returns `True` instead of `False`)
* Updates `detect_filetype` to properly detect JSONs when the MIME type is `text/plain`.

## 0.6.1

### Enhancements

* Updated the table extraction parameter name to be more descriptive

### Features

### Fixes

## 0.6.0

### Enhancements

* Adds an `ssl_verify` kwarg to `partition` and `partition_html` to enable turning off
  SSL verification for HTTP requests. SSL verification is on by default.
* Allows users to pass in ocr language to `partition_pdf` and `partition_image` through
  the `ocr_language` kwarg. `ocr_language` corresponds to the code for the language pack
  in Tesseract. You will need to install the relevant Tesseract language pack to use a
  given language.

### Features

* Table extraction is now possible for pdfs from `partition` and `partition_pdf`.
* Adds support for extracting attachments from `.msg` files

### Fixes

* Adds an `ssl_verify` kwarg to `partition` and `partition_html` to enable turning off
  SSL verification for HTTP requests. SSL verification is on by default.

## 0.5.13

### Enhancements

* Allow headers to be passed into `partition` when `url` is used.

### Features

* `bytes_string_to_string` cleaning brick for bytes string output.

### Fixes

* Fixed typo in call to `exactly_one` in `partition_json`
* unstructured-documents encode xml string if document_tree is `None` in `_read_xml`.
* Update to `_read_xml` so that Markdown files with embedded HTML process correctly.
* Fallback to "fast" strategy only emits a warning if the user specifies the "hi_res" strategy.
* unstructured-partition-text_type exceeds_cap_ratio fix returns and how capitalization ratios are calculated
* `partition_pdf` and `partition_text` group broken paragraphs to avoid fragmented `NarrativeText` elements.
* .json files resolved as "application/json" on centos7 (or other installs with older libmagic libs)

## 0.5.12

### Enhancements

* Add OS mimetypes DB to docker image, mainly for unstructured-api compat.
* Use the image registry as a cache when building Docker images.
* Adds the ability for `partition_text` to group together broken paragraphs.
* Added method to utils to allow date time format validation

### Features

* Add Slack connector to pull messages for a specific channel
* Add --partition-by-api parameter to unstructured-ingest
* Added `partition_rtf` for processing rich text files.
* `partition` now accepts a `url` kwarg in addition to `file` and `filename`.

### Fixes

* Allow encoding to be passed into `replace_mime_encodings`.
* unstructured-ingest connector-specific dependencies are imported on demand.
* unstructured-ingest --flatten-metadata supported for local connector.
* unstructured-ingest fix runtime error when using --metadata-include.

## 0.5.11

### Enhancements

### Features

### Fixes

* Guard against null style attribute in docx document elements
* Update HTML encoding to better support foreign language characters

## 0.5.10

### Enhancements

* Updated inference package
* Add sender, recipient, date, and subject to element metadata for emails

### Features

* Added `--download-only` parameter to `unstructured-ingest`

### Fixes

* FileNotFound error when filename is provided but file is not on disk

## 0.5.9

### Enhancements

### Features

### Fixes

* Convert file to str in helper `split_by_paragraph` for `partition_text`

## 0.5.8

### Enhancements

* Update `elements_to_json` to return string when filename is not specified
* `elements_from_json` may take a string instead of a filename with the `text` kwarg
* `detect_filetype` now does a final fallback to file extension.
* Empty tags are now skipped during the depth check for HTML processing.

### Features

* Add local file system to `unstructured-ingest`
* Add `--max-docs` parameter to `unstructured-ingest`
* Added `partition_msg` for processing MSFT Outlook .msg files.

### Fixes

* `convert_file_to_text` now passes through the `source_format` and `target_format` kwargs.
  Previously they were hard coded.
* Partitioning functions that accept a `text` kwarg no longer raise an error if an empty
  string is passed (and empty list of elements is returned instead).
* `partition_json` no longer fails if the input is an empty list.
* Fixed bug in `chunk_by_attention_window` that caused the last word in segments to be cut-off
  in some cases.

### BREAKING CHANGES

* `stage_for_transformers` now returns a list of elements, making it consistent with other
  staging bricks

## 0.5.7

### Enhancements

* Refactored codebase using `exactly_one`
* Adds ability to pass headers when passing a url in partition_html()
* Added optional `content_type` and `file_filename` parameters to `partition()` to bypass file detection

### Features

* Add `--flatten-metadata` parameter to `unstructured-ingest`
* Add `--fields-include` parameter to `unstructured-ingest`

### Fixes

## 0.5.6

### Enhancements

* `contains_english_word()`, used heavily in text processing, is 10x faster.

### Features

* Add `--metadata-include` and `--metadata-exclude` parameters to `unstructured-ingest`
* Add `clean_non_ascii_chars` to remove non-ascii characters from unicode string

### Fixes

* Fix problem with PDF partition (duplicated test)

## 0.5.4

### Enhancements

* Added Biomedical literature connector for ingest cli.
* Add `FsspecConnector` to easily integrate any existing `fsspec` filesystem as a connector.
* Rename `s3_connector.py` to `s3.py` for readability and consistency with the
  rest of the connectors.
* Now `S3Connector` relies on `s3fs` instead of on `boto3`, and it inherits
  from `FsspecConnector`.
* Adds an `UNSTRUCTURED_LANGUAGE_CHECKS` environment variable to control whether or not language
  specific checks like vocabulary and POS tagging are applied. Set to `"true"` for higher
  resolution partitioning and `"false"` for faster processing.
* Improves `detect_filetype` warning to include filename when provided.
* Adds a "fast" strategy for partitioning PDFs with PDFMiner. Also falls back to the "fast"
  strategy if detectron2 is not available.
* Start deprecation life cycle for `unstructured-ingest --s3-url` option, to be deprecated in
  favor of `--remote-url`.

### Features

* Add `AzureBlobStorageConnector` based on its `fsspec` implementation inheriting
  from `FsspecConnector`
* Add `partition_epub` for partitioning e-books in EPUB3 format.

### Fixes

* Fixes processing for text files with `message/rfc822` MIME type.
* Open xml files in read-only mode when reading contents to construct an XMLDocument.

## 0.5.3

### Enhancements

* `auto.partition()` can now load Unstructured ISD json documents.
* Simplify partitioning functions.
* Improve logging for ingest CLI.

### Features

* Add `--wikipedia-auto-suggest` argument to the ingest CLI to disable automatic redirection
  to pages with similar names.
* Add setup script for Amazon Linux 2
* Add optional `encoding` argument to the `partition_(text/email/html)` functions.
* Added Google Drive connector for ingest cli.
* Added Gitlab connector for ingest cli.

### Fixes

## 0.5.2

### Enhancements

* Fully move from printing to logging.
* `unstructured-ingest` now uses a default `--download_dir` of `$HOME/.cache/unstructured/ingest`
  rather than a "tmp-ingest-" dir in the working directory.

### Features

### Fixes

* `setup_ubuntu.sh` no longer fails in some contexts by interpreting
  `DEBIAN_FRONTEND=noninteractive` as a command
* `unstructured-ingest` no longer re-downloads files when --preserve-downloads
  is used without --download-dir.
* Fixed an issue that was causing text to be skipped in some HTML documents.

## 0.5.1

### Enhancements

### Features

### Fixes

* Fixes an error causing JavaScript to appear in the output of `partition_html` sometimes.
* Fix several issues with the `requires_dependencies` decorator, including the error message
  and how it was used, which had caused an error for `unstructured-ingest --github-url ...`.

## 0.5.0

### Enhancements

* Add `requires_dependencies` Python decorator to check dependencies are installed before
  instantiating a class or running a function

### Features

* Added Wikipedia connector for ingest cli.

### Fixes

* Fix `process_document` file cleaning on failure
* Fixes an error introduced in the metadata tracking commit that caused `NarrativeText`
  and `FigureCaption` elements to be represented as `Text` in HTML documents.

## 0.4.16

### Enhancements

* Fallback to using file extensions for filetype detection if `libmagic` is not present

### Features

* Added setup script for Ubuntu
* Added GitHub connector for ingest cli.
* Added `partition_md` partitioner.
* Added Reddit connector for ingest cli.

### Fixes

* Initializes connector properly in ingest.main::MainProcess
* Restricts version of unstructured-inference to avoid multithreading issue

## 0.4.15

### Enhancements

* Added `elements_to_json` and `elements_from_json` for easier serialization/deserialization
* `convert_to_dict`, `dict_to_elements` and `convert_to_csv` are now aliases for functions
  that use the ISD terminology.

### Fixes

* Update to ensure all elements are preserved during serialization/deserialization

## 0.4.14

* Automatically install `nltk` models in the `tokenize` module.

## 0.4.13

* Fixes unstructured-ingest cli.

## 0.4.12

* Adds console_entrypoint for unstructured-ingest, other structure/doc updates related to ingest.
* Add `parser` parameter to `partition_html`.

## 0.4.11

* Adds `partition_doc` for partitioning Word documents in `.doc` format. Requires `libreoffice`.
* Adds `partition_ppt` for partitioning PowerPoint documents in `.ppt` format. Requires `libreoffice`.

## 0.4.10

* Fixes `ElementMetadata` so that it's JSON serializable when the filename is a `Path` object.

## 0.4.9

* Added ingest modules and s3 connector, sample ingest script
* Default to `url=None` for `partition_pdf` and `partition_image`
* Add ability to skip English specific check by setting the `UNSTRUCTURED_LANGUAGE` env var to `""`.
* Document `Element` objects now track metadata

## 0.4.8

* Modified XML and HTML parsers not to load comments.

## 0.4.7

* Added the ability to pull an HTML document from a url in `partition_html`.
* Added the the ability to get file summary info from lists of filenames and lists
  of file contents.
* Added optional page break to `partition` for `.pptx`, `.pdf`, images, and `.html` files.
* Added `to_dict` method to document elements.
* Include more unicode quotes in `replace_unicode_quotes`.

## 0.4.6

* Loosen the default cap threshold to `0.5`.
* Add a `UNSTRUCTURED_NARRATIVE_TEXT_CAP_THRESHOLD` environment variable for controlling
  the cap ratio threshold.
* Unknown text elements are identified as `Text` for HTML and plain text documents.
* `Body Text` styles no longer default to `NarrativeText` for Word documents. The style information
  is insufficient to determine that the text is narrative.
* Upper cased text is lower cased before checking for verbs. This helps avoid some missed verbs.
* Adds an `Address` element for capturing elements that only contain an address.
* Suppress the `UserWarning` when detectron is called.
* Checks that titles and narrative test have at least one English word.
* Checks that titles and narrative text are at least 50% alpha characters.
* Restricts titles to a maximum word length. Adds a `UNSTRUCTURED_TITLE_MAX_WORD_LENGTH`
  environment variable for controlling the max number of words in a title.
* Updated `partition_pptx` to order the elements on the page

## 0.4.4

* Updated `partition_pdf` and `partition_image` to return `unstructured` `Element` objects
* Fixed the healthcheck url path when partitioning images and PDFs via API
* Adds an optional `coordinates` attribute to document objects
* Adds `FigureCaption` and `CheckBox` document elements
* Added ability to split lists detected in `LayoutElement` objects
* Adds `partition_pptx` for partitioning PowerPoint documents
* LayoutParser models now download from HugginfaceHub instead of DropBox
* Fixed file type detection for XML and HTML files on Amazone Linux

## 0.4.3

* Adds `requests` as a base dependency
* Fix in `exceeds_cap_ratio` so the function doesn't break with empty text
* Fix bug in `_parse_received_data`.
* Update `detect_filetype` to properly handle `.doc`, `.xls`, and `.ppt`.

## 0.4.2

* Added `partition_image` to process documents in an image format.
* Fixed utf-8 encoding error in `partition_email` with attachments for `text/html`

## 0.4.1

* Added support for text files in the `partition` function
* Pinned `opencv-python` for easier installation on Linux

## 0.4.0

* Added generic `partition` brick that detects the file type and routes a file to the appropriate
  partitioning brick.
* Added a file type detection module.
* Updated `partition_html` and `partition_eml` to support file-like objects in 'rb' mode.
* Cleaning brick for removing ordered bullets `clean_ordered_bullets`.
* Extract brick method for ordered bullets `extract_ordered_bullets`.
* Test for `clean_ordered_bullets`.
* Test for `extract_ordered_bullets`.
* Added `partition_docx` for pre-processing Word Documents.
* Added new REGEX patterns to extract email header information
* Added new functions to extract header information `parse_received_data` and `partition_header`
* Added new function to parse plain text files `partition_text`
* Added new cleaners functions `extract_ip_address`, `extract_ip_address_name`, `extract_mapi_id`, `extract_datetimetz`
* Add new `Image` element and function to find embedded images `find_embedded_images`
* Added `get_directory_file_info` for summarizing information about source documents

## 0.3.5

* Add support for local inference
* Add new pattern to recognize plain text dash bullets
* Add test for bullet patterns
* Fix for `partition_html` that allows for processing `div` tags that have both text and child
  elements
* Add ability to extract document metadata from `.docx`, `.xlsx`, and `.jpg` files.
* Helper functions for identifying and extracting phone numbers
* Add new function `extract_attachment_info` that extracts and decodes the attachment
  of an email.
* Staging brick to convert a list of `Element`s to a `pandas` dataframe.
* Add plain text functionality to `partition_email`

## 0.3.4

* Python-3.7 compat

## 0.3.3

* Removes BasicConfig from logger configuration
* Adds the `partition_email` partitioning brick
* Adds the `replace_mime_encodings` cleaning bricks
* Small fix to HTML parsing related to processing list items with sub-tags
* Add `EmailElement` data structure to store email documents

## 0.3.2

* Added `translate_text` brick for translating text between languages
* Add an `apply` method to make it easier to apply cleaners to elements

## 0.3.1

* Added \_\_init.py\_\_ to `partition`

## 0.3.0

* Implement staging brick for Argilla. Converts lists of `Text` elements to `argilla` dataset classes.
* Removing the local PDF parsing code and any dependencies and tests.
* Reorganizes the staging bricks in the unstructured.partition module
* Allow entities to be passed into the Datasaur staging brick
* Added HTML escapes to the `replace_unicode_quotes` brick
* Fix bad responses in partition_pdf to raise ValueError
* Adds `partition_html` for partitioning HTML documents.

## 0.2.6

* Small change to how \_read is placed within the inheritance structure since it doesn't really apply to pdf
* Add partitioning brick for calling the document image analysis API

## 0.2.5

* Update python requirement to >=3.7

## 0.2.4

* Add alternative way of importing `Final` to support google colab

## 0.2.3

* Add cleaning bricks for removing prefixes and postfixes
* Add cleaning bricks for extracting text before and after a pattern

## 0.2.2

* Add staging brick for Datasaur

## 0.2.1

* Added brick to convert an ISD dictionary to a list of elements
* Update `PDFDocument` to use the `from_file` method
* Added staging brick for CSV format for ISD (Initial Structured Data) format.
* Added staging brick for separating text into attention window size chunks for `transformers`.
* Added staging brick for LabelBox.
* Added ability to upload LabelStudio predictions
* Added utility function for JSONL reading and writing
* Added staging brick for CSV format for Prodigy
* Added staging brick for Prodigy
* Added ability to upload LabelStudio annotations
* Added text_field and id_field to stage_for_label_studio signature

## 0.2.0

* Initial release of unstructured<|MERGE_RESOLUTION|>--- conflicted
+++ resolved
@@ -1,25 +1,15 @@
-<<<<<<< HEAD
-## 0.16.10-dev0
+## 0.16.10
 
 ### Enhancements
 
 - **Enhance quote standardization tests with additional Unicode scenarios
 
-=======
-## 0.16.10
-
-### Enhancements
-
->>>>>>> 59e6cff6
-### Features
-
-### Fixes
-
-<<<<<<< HEAD
-=======
+### Features
+
+### Fixes
+
 - **Fix original file doctype detection** from cct converted file paths for metrics calculation.
 
->>>>>>> 59e6cff6
 ## 0.16.9
 
 ### Enhancements
